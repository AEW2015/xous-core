<?xml version="1.0" encoding="utf-8"?>

<device schemaVersion="1.1" xmlns:xs="http://www.w3.org/2001/XMLSchema-instance" xs:noNamespaceSchemaLocation="CMSIS-SVD.xsd" >
    <vendor>litex</vendor>
    <name>SOC</name>
<<<<<<< HEAD
    <description><![CDATA[Litex SoC 2021-06-11 15:52:54]]></description>
=======
    <description><![CDATA[Litex SoC 2021-06-25 18:26:55]]></description>
>>>>>>> d791548b

    <addressUnitBits>8</addressUnitBits>
    <width>32</width>
    <size>32</size>
    <access>read-write</access>
    <resetValue>0x00000000</resetValue>
    <resetMask>0xFFFFFFFF</resetMask>

    <peripherals>
        <peripheral>
            <name>REBOOT</name>
            <baseAddress>0xF0000000</baseAddress>
            <groupName>REBOOT</groupName>
            <registers>
                <register>
                    <name>SOC_RESET</name>
                    <description><![CDATA[Writing 0xAC to this register will do a full SoC reset, including CRGs and
peripherals]]></description>
                    <addressOffset>0x0000</addressOffset>
                    <resetValue>0x00</resetValue>
                    <size>32</size>
                    <fields>
                        <field>
                            <name>soc_reset</name>
                            <msb>7</msb>
                            <bitRange>[7:0]</bitRange>
                            <lsb>0</lsb>
                        </field>
                    </fields>
                </register>
                <register>
                    <name>ADDR</name>
                    <description><![CDATA[The address written here will be used as the next reset vector]]></description>
                    <addressOffset>0x0004</addressOffset>
                    <resetValue>0x00</resetValue>
                    <size>32</size>
                    <fields>
                        <field>
                            <name>addr</name>
                            <msb>31</msb>
                            <bitRange>[31:0]</bitRange>
                            <lsb>0</lsb>
                        </field>
                    </fields>
                </register>
                <register>
                    <name>CPU_RESET</name>
                    <description><![CDATA[Writing anything to this register resets the CPU, and the CPU only; does not
affect CRG or peripherals]]></description>
                    <addressOffset>0x0008</addressOffset>
                    <resetValue>0x00</resetValue>
                    <size>32</size>
                    <fields>
                        <field>
                            <name>cpu_reset</name>
                            <msb>0</msb>
                            <bitRange>[0:0]</bitRange>
                            <lsb>0</lsb>
                        </field>
                    </fields>
                </register>
            </registers>
            <addressBlock>
                <offset>0</offset>
                <size>0xc</size>
                <usage>registers</usage>
            </addressBlock>
        </peripheral>
        <peripheral>
            <name>TIMER0</name>
            <baseAddress>0xF0001000</baseAddress>
            <groupName>TIMER0</groupName>
            <registers>
                <register>
                    <name>LOAD</name>
                    <description><![CDATA[Load value when Timer is (re-)enabled. In One-Shot mode, the value written to
this register specifies the Timer's duration in clock cycles.]]></description>
                    <addressOffset>0x0000</addressOffset>
                    <resetValue>0x00</resetValue>
                    <size>32</size>
                    <fields>
                        <field>
                            <name>load</name>
                            <msb>31</msb>
                            <bitRange>[31:0]</bitRange>
                            <lsb>0</lsb>
                        </field>
                    </fields>
                </register>
                <register>
                    <name>RELOAD</name>
                    <description><![CDATA[Reload value when Timer reaches ``0``. In Periodic mode, the value written to
this register specify the Timer's period in clock cycles.]]></description>
                    <addressOffset>0x0004</addressOffset>
                    <resetValue>0x00</resetValue>
                    <size>32</size>
                    <fields>
                        <field>
                            <name>reload</name>
                            <msb>31</msb>
                            <bitRange>[31:0]</bitRange>
                            <lsb>0</lsb>
                        </field>
                    </fields>
                </register>
                <register>
                    <name>EN</name>
                    <description><![CDATA[Enable flag of the Timer. Set this flag to ``1`` to enable/start the Timer.  Set
to ``0`` to disable the Timer.]]></description>
                    <addressOffset>0x0008</addressOffset>
                    <resetValue>0x00</resetValue>
                    <size>32</size>
                    <fields>
                        <field>
                            <name>en</name>
                            <msb>0</msb>
                            <bitRange>[0:0]</bitRange>
                            <lsb>0</lsb>
                        </field>
                    </fields>
                </register>
                <register>
                    <name>EV_STATUS</name>
                    <description><![CDATA[This register contains the current raw level of the zero event trigger.  Writes
to this register have no effect.]]></description>
                    <addressOffset>0x000c</addressOffset>
                    <resetValue>0x00</resetValue>
                    <size>32</size>
                    <fields>
                        <field>
                            <name>zero</name>
                            <msb>0</msb>
                            <bitRange>[0:0]</bitRange>
                            <lsb>0</lsb>
                            <description><![CDATA[Level of the ``zero`` event]]></description>
                        </field>
                    </fields>
                </register>
                <register>
                    <name>EV_PENDING</name>
                    <description><![CDATA[When a  zero event occurs, the corresponding bit will be set in this register.
To clear the Event, set the corresponding bit in this register.]]></description>
                    <addressOffset>0x0010</addressOffset>
                    <resetValue>0x00</resetValue>
                    <size>32</size>
                    <fields>
                        <field>
                            <name>zero</name>
                            <msb>0</msb>
                            <bitRange>[0:0]</bitRange>
                            <lsb>0</lsb>
                            <description><![CDATA[`1` if a `zero` event occurred. This Event is triggered on a **falling** edge.]]></description>
                        </field>
                    </fields>
                </register>
                <register>
                    <name>EV_ENABLE</name>
                    <description><![CDATA[This register enables the corresponding zero events.  Write a ``0`` to this
register to disable individual events.]]></description>
                    <addressOffset>0x0014</addressOffset>
                    <resetValue>0x00</resetValue>
                    <size>32</size>
                    <fields>
                        <field>
                            <name>zero</name>
                            <msb>0</msb>
                            <bitRange>[0:0]</bitRange>
                            <lsb>0</lsb>
                            <description><![CDATA[Write a ``1`` to enable the ``zero`` Event]]></description>
                        </field>
                    </fields>
                </register>
            </registers>
            <addressBlock>
                <offset>0</offset>
                <size>0x18</size>
                <usage>registers</usage>
            </addressBlock>
            <interrupt>
                <name>timer0</name>
                <value>0</value>
            </interrupt>
        </peripheral>
        <peripheral>
            <name>CRG</name>
            <baseAddress>0xF0002000</baseAddress>
            <groupName>CRG</groupName>
            <registers>
                <register>
                    <name>MMCM_DRP_RESET</name>
                    <addressOffset>0x0000</addressOffset>
                    <resetValue>0x00</resetValue>
                    <size>32</size>
                    <fields>
                        <field>
                            <name>mmcm_drp_reset</name>
                            <msb>0</msb>
                            <bitRange>[0:0]</bitRange>
                            <lsb>0</lsb>
                        </field>
                    </fields>
                </register>
                <register>
                    <name>MMCM_DRP_LOCKED</name>
                    <addressOffset>0x0004</addressOffset>
                    <resetValue>0x00</resetValue>
                    <size>32</size>
                    <fields>
                        <field>
                            <name>mmcm_drp_locked</name>
                            <msb>0</msb>
                            <bitRange>[0:0]</bitRange>
                            <lsb>0</lsb>
                        </field>
                    </fields>
                </register>
                <register>
                    <name>MMCM_DRP_READ</name>
                    <addressOffset>0x0008</addressOffset>
                    <resetValue>0x00</resetValue>
                    <size>32</size>
                    <fields>
                        <field>
                            <name>mmcm_drp_read</name>
                            <msb>0</msb>
                            <bitRange>[0:0]</bitRange>
                            <lsb>0</lsb>
                        </field>
                    </fields>
                </register>
                <register>
                    <name>MMCM_DRP_WRITE</name>
                    <addressOffset>0x000c</addressOffset>
                    <resetValue>0x00</resetValue>
                    <size>32</size>
                    <fields>
                        <field>
                            <name>mmcm_drp_write</name>
                            <msb>0</msb>
                            <bitRange>[0:0]</bitRange>
                            <lsb>0</lsb>
                        </field>
                    </fields>
                </register>
                <register>
                    <name>MMCM_DRP_DRDY</name>
                    <addressOffset>0x0010</addressOffset>
                    <resetValue>0x00</resetValue>
                    <size>32</size>
                    <fields>
                        <field>
                            <name>mmcm_drp_drdy</name>
                            <msb>0</msb>
                            <bitRange>[0:0]</bitRange>
                            <lsb>0</lsb>
                        </field>
                    </fields>
                </register>
                <register>
                    <name>MMCM_DRP_ADR</name>
                    <addressOffset>0x0014</addressOffset>
                    <resetValue>0x00</resetValue>
                    <size>32</size>
                    <fields>
                        <field>
                            <name>mmcm_drp_adr</name>
                            <msb>6</msb>
                            <bitRange>[6:0]</bitRange>
                            <lsb>0</lsb>
                        </field>
                    </fields>
                </register>
                <register>
                    <name>MMCM_DRP_DAT_W</name>
                    <addressOffset>0x0018</addressOffset>
                    <resetValue>0x00</resetValue>
                    <size>32</size>
                    <fields>
                        <field>
                            <name>mmcm_drp_dat_w</name>
                            <msb>15</msb>
                            <bitRange>[15:0]</bitRange>
                            <lsb>0</lsb>
                        </field>
                    </fields>
                </register>
                <register>
                    <name>MMCM_DRP_DAT_R</name>
                    <addressOffset>0x001c</addressOffset>
                    <resetValue>0x00</resetValue>
                    <size>32</size>
                    <fields>
                        <field>
                            <name>mmcm_drp_dat_r</name>
                            <msb>15</msb>
                            <bitRange>[15:0]</bitRange>
                            <lsb>0</lsb>
                        </field>
                    </fields>
                </register>
            </registers>
            <addressBlock>
                <offset>0</offset>
                <size>0x20</size>
                <usage>registers</usage>
            </addressBlock>
        </peripheral>
        <peripheral>
            <name>GPIO</name>
            <baseAddress>0xF0003000</baseAddress>
            <groupName>GPIO</groupName>
            <registers>
                <register>
                    <name>OUTPUT</name>
                    <description><![CDATA[Values to appear on GPIO when respective `drive` bit is asserted]]></description>
                    <addressOffset>0x0000</addressOffset>
                    <resetValue>0x00</resetValue>
                    <size>32</size>
                    <fields>
                        <field>
                            <name>output</name>
                            <msb>7</msb>
                            <bitRange>[7:0]</bitRange>
                            <lsb>0</lsb>
                        </field>
                    </fields>
                </register>
                <register>
                    <name>INPUT</name>
                    <description><![CDATA[Value measured on the respective GPIO pin]]></description>
                    <addressOffset>0x0004</addressOffset>
                    <resetValue>0x00</resetValue>
                    <size>32</size>
                    <fields>
                        <field>
                            <name>input</name>
                            <msb>7</msb>
                            <bitRange>[7:0]</bitRange>
                            <lsb>0</lsb>
                        </field>
                    </fields>
                </register>
                <register>
                    <name>DRIVE</name>
                    <description><![CDATA[When a bit is set to `1`, the respective pad drives its value out]]></description>
                    <addressOffset>0x0008</addressOffset>
                    <resetValue>0x00</resetValue>
                    <size>32</size>
                    <fields>
                        <field>
                            <name>drive</name>
                            <msb>7</msb>
                            <bitRange>[7:0]</bitRange>
                            <lsb>0</lsb>
                        </field>
                    </fields>
                </register>
                <register>
                    <name>INTENA</name>
                    <description><![CDATA[Enable interrupts when a respective bit is set]]></description>
                    <addressOffset>0x000c</addressOffset>
                    <resetValue>0x00</resetValue>
                    <size>32</size>
                    <fields>
                        <field>
                            <name>intena</name>
                            <msb>7</msb>
                            <bitRange>[7:0]</bitRange>
                            <lsb>0</lsb>
                        </field>
                    </fields>
                </register>
                <register>
                    <name>INTPOL</name>
                    <description><![CDATA[When a bit is `1`, falling-edges cause interrupts. Otherwise, rising edges cause
interrupts.]]></description>
                    <addressOffset>0x0010</addressOffset>
                    <resetValue>0x00</resetValue>
                    <size>32</size>
                    <fields>
                        <field>
                            <name>intpol</name>
                            <msb>7</msb>
                            <bitRange>[7:0]</bitRange>
                            <lsb>0</lsb>
                        </field>
                    </fields>
                </register>
                <register>
                    <name>UARTSEL</name>
                    <description><![CDATA[Used to select which UART is routed to physical pins, 00 = kernel debug, 01 =
console, others reserved based on build]]></description>
                    <addressOffset>0x0014</addressOffset>
                    <resetValue>0x00</resetValue>
                    <size>32</size>
                    <fields>
                        <field>
                            <name>uartsel</name>
                            <msb>1</msb>
                            <bitRange>[1:0]</bitRange>
                            <lsb>0</lsb>
                        </field>
                    </fields>
                </register>
                <register>
                    <name>DEBUG</name>
                    <description><![CDATA[Various debugging configurations]]></description>
                    <addressOffset>0x0018</addressOffset>
                    <resetValue>0x00</resetValue>
                    <size>32</size>
                    <fields>
                        <field>
                            <name>wfi</name>
                            <msb>0</msb>
                            <bitRange>[0:0]</bitRange>
                            <lsb>0</lsb>
                            <description><![CDATA[Whet set, patches CRG powerdown into GPIO0 instead of the usual data line. Must
configure as output for the value to appear on the pin]]></description>
                        </field>
                        <field>
                            <name>wakeup</name>
                            <msb>1</msb>
                            <bitRange>[1:1]</bitRange>
                            <lsb>1</lsb>
                            <description><![CDATA[Whet set, patches wakeup signal into GPIO1 instead of the usual data line. Must
configure as output for the value to appear on the pin]]></description>
                        </field>
                    </fields>
                </register>
                <register>
                    <name>EV_STATUS</name>
                    <description><![CDATA[This register contains the current raw level of the event7 event trigger.
Writes to this register have no effect.]]></description>
                    <addressOffset>0x001c</addressOffset>
                    <resetValue>0x00</resetValue>
                    <size>32</size>
                    <fields>
                        <field>
                            <name>event0</name>
                            <msb>0</msb>
                            <bitRange>[0:0]</bitRange>
                            <lsb>0</lsb>
                            <description><![CDATA[Level of the ``event0`` event]]></description>
                        </field>
                        <field>
                            <name>event1</name>
                            <msb>1</msb>
                            <bitRange>[1:1]</bitRange>
                            <lsb>1</lsb>
                            <description><![CDATA[Level of the ``event1`` event]]></description>
                        </field>
                        <field>
                            <name>event2</name>
                            <msb>2</msb>
                            <bitRange>[2:2]</bitRange>
                            <lsb>2</lsb>
                            <description><![CDATA[Level of the ``event2`` event]]></description>
                        </field>
                        <field>
                            <name>event3</name>
                            <msb>3</msb>
                            <bitRange>[3:3]</bitRange>
                            <lsb>3</lsb>
                            <description><![CDATA[Level of the ``event3`` event]]></description>
                        </field>
                        <field>
                            <name>event4</name>
                            <msb>4</msb>
                            <bitRange>[4:4]</bitRange>
                            <lsb>4</lsb>
                            <description><![CDATA[Level of the ``event4`` event]]></description>
                        </field>
                        <field>
                            <name>event5</name>
                            <msb>5</msb>
                            <bitRange>[5:5]</bitRange>
                            <lsb>5</lsb>
                            <description><![CDATA[Level of the ``event5`` event]]></description>
                        </field>
                        <field>
                            <name>event6</name>
                            <msb>6</msb>
                            <bitRange>[6:6]</bitRange>
                            <lsb>6</lsb>
                            <description><![CDATA[Level of the ``event6`` event]]></description>
                        </field>
                        <field>
                            <name>event7</name>
                            <msb>7</msb>
                            <bitRange>[7:7]</bitRange>
                            <lsb>7</lsb>
                            <description><![CDATA[Level of the ``event7`` event]]></description>
                        </field>
                    </fields>
                </register>
                <register>
                    <name>EV_PENDING</name>
                    <description><![CDATA[When a  event7 event occurs, the corresponding bit will be set in this register.
To clear the Event, set the corresponding bit in this register.]]></description>
                    <addressOffset>0x0020</addressOffset>
                    <resetValue>0x00</resetValue>
                    <size>32</size>
                    <fields>
                        <field>
                            <name>event0</name>
                            <msb>0</msb>
                            <bitRange>[0:0]</bitRange>
                            <lsb>0</lsb>
                            <description><![CDATA[`1` if a this particular event occurred. This Event is triggered on a **rising**
edge.]]></description>
                        </field>
                        <field>
                            <name>event1</name>
                            <msb>1</msb>
                            <bitRange>[1:1]</bitRange>
                            <lsb>1</lsb>
                            <description><![CDATA[`1` if a this particular event occurred. This Event is triggered on a **rising**
edge.]]></description>
                        </field>
                        <field>
                            <name>event2</name>
                            <msb>2</msb>
                            <bitRange>[2:2]</bitRange>
                            <lsb>2</lsb>
                            <description><![CDATA[`1` if a this particular event occurred. This Event is triggered on a **rising**
edge.]]></description>
                        </field>
                        <field>
                            <name>event3</name>
                            <msb>3</msb>
                            <bitRange>[3:3]</bitRange>
                            <lsb>3</lsb>
                            <description><![CDATA[`1` if a this particular event occurred. This Event is triggered on a **rising**
edge.]]></description>
                        </field>
                        <field>
                            <name>event4</name>
                            <msb>4</msb>
                            <bitRange>[4:4]</bitRange>
                            <lsb>4</lsb>
                            <description><![CDATA[`1` if a this particular event occurred. This Event is triggered on a **rising**
edge.]]></description>
                        </field>
                        <field>
                            <name>event5</name>
                            <msb>5</msb>
                            <bitRange>[5:5]</bitRange>
                            <lsb>5</lsb>
                            <description><![CDATA[`1` if a this particular event occurred. This Event is triggered on a **rising**
edge.]]></description>
                        </field>
                        <field>
                            <name>event6</name>
                            <msb>6</msb>
                            <bitRange>[6:6]</bitRange>
                            <lsb>6</lsb>
                            <description><![CDATA[`1` if a this particular event occurred. This Event is triggered on a **rising**
edge.]]></description>
                        </field>
                        <field>
                            <name>event7</name>
                            <msb>7</msb>
                            <bitRange>[7:7]</bitRange>
                            <lsb>7</lsb>
                            <description><![CDATA[`1` if a this particular event occurred. This Event is triggered on a **rising**
edge.]]></description>
                        </field>
                    </fields>
                </register>
                <register>
                    <name>EV_ENABLE</name>
                    <description><![CDATA[This register enables the corresponding event7 events.  Write a ``0`` to this
register to disable individual events.]]></description>
                    <addressOffset>0x0024</addressOffset>
                    <resetValue>0x00</resetValue>
                    <size>32</size>
                    <fields>
                        <field>
                            <name>event0</name>
                            <msb>0</msb>
                            <bitRange>[0:0]</bitRange>
                            <lsb>0</lsb>
                            <description><![CDATA[Write a ``1`` to enable the ``event0`` Event]]></description>
                        </field>
                        <field>
                            <name>event1</name>
                            <msb>1</msb>
                            <bitRange>[1:1]</bitRange>
                            <lsb>1</lsb>
                            <description><![CDATA[Write a ``1`` to enable the ``event1`` Event]]></description>
                        </field>
                        <field>
                            <name>event2</name>
                            <msb>2</msb>
                            <bitRange>[2:2]</bitRange>
                            <lsb>2</lsb>
                            <description><![CDATA[Write a ``1`` to enable the ``event2`` Event]]></description>
                        </field>
                        <field>
                            <name>event3</name>
                            <msb>3</msb>
                            <bitRange>[3:3]</bitRange>
                            <lsb>3</lsb>
                            <description><![CDATA[Write a ``1`` to enable the ``event3`` Event]]></description>
                        </field>
                        <field>
                            <name>event4</name>
                            <msb>4</msb>
                            <bitRange>[4:4]</bitRange>
                            <lsb>4</lsb>
                            <description><![CDATA[Write a ``1`` to enable the ``event4`` Event]]></description>
                        </field>
                        <field>
                            <name>event5</name>
                            <msb>5</msb>
                            <bitRange>[5:5]</bitRange>
                            <lsb>5</lsb>
                            <description><![CDATA[Write a ``1`` to enable the ``event5`` Event]]></description>
                        </field>
                        <field>
                            <name>event6</name>
                            <msb>6</msb>
                            <bitRange>[6:6]</bitRange>
                            <lsb>6</lsb>
                            <description><![CDATA[Write a ``1`` to enable the ``event6`` Event]]></description>
                        </field>
                        <field>
                            <name>event7</name>
                            <msb>7</msb>
                            <bitRange>[7:7]</bitRange>
                            <lsb>7</lsb>
                            <description><![CDATA[Write a ``1`` to enable the ``event7`` Event]]></description>
                        </field>
                    </fields>
                </register>
            </registers>
            <addressBlock>
                <offset>0</offset>
                <size>0x28</size>
                <usage>registers</usage>
            </addressBlock>
            <interrupt>
                <name>gpio</name>
                <value>1</value>
            </interrupt>
        </peripheral>
        <peripheral>
            <name>UART</name>
            <baseAddress>0xF0005000</baseAddress>
            <groupName>UART</groupName>
            <registers>
                <register>
                    <name>RXTX</name>
                    <addressOffset>0x0000</addressOffset>
                    <resetValue>0x00</resetValue>
                    <size>32</size>
                    <fields>
                        <field>
                            <name>rxtx</name>
                            <msb>7</msb>
                            <bitRange>[7:0]</bitRange>
                            <lsb>0</lsb>
                        </field>
                    </fields>
                </register>
                <register>
                    <name>TXFULL</name>
                    <description><![CDATA[TX FIFO Full.]]></description>
                    <addressOffset>0x0004</addressOffset>
                    <resetValue>0x00</resetValue>
                    <size>32</size>
                    <fields>
                        <field>
                            <name>txfull</name>
                            <msb>0</msb>
                            <bitRange>[0:0]</bitRange>
                            <lsb>0</lsb>
                        </field>
                    </fields>
                </register>
                <register>
                    <name>RXEMPTY</name>
                    <description><![CDATA[RX FIFO Empty.]]></description>
                    <addressOffset>0x0008</addressOffset>
                    <resetValue>0x00</resetValue>
                    <size>32</size>
                    <fields>
                        <field>
                            <name>rxempty</name>
                            <msb>0</msb>
                            <bitRange>[0:0]</bitRange>
                            <lsb>0</lsb>
                        </field>
                    </fields>
                </register>
                <register>
                    <name>EV_STATUS</name>
                    <description><![CDATA[This register contains the current raw level of the rx event trigger.  Writes to
this register have no effect.]]></description>
                    <addressOffset>0x000c</addressOffset>
                    <resetValue>0x00</resetValue>
                    <size>32</size>
                    <fields>
                        <field>
                            <name>tx</name>
                            <msb>0</msb>
                            <bitRange>[0:0]</bitRange>
                            <lsb>0</lsb>
                            <description><![CDATA[Level of the ``tx`` event]]></description>
                        </field>
                        <field>
                            <name>rx</name>
                            <msb>1</msb>
                            <bitRange>[1:1]</bitRange>
                            <lsb>1</lsb>
                            <description><![CDATA[Level of the ``rx`` event]]></description>
                        </field>
                    </fields>
                </register>
                <register>
                    <name>EV_PENDING</name>
                    <description><![CDATA[When a  rx event occurs, the corresponding bit will be set in this register.  To
clear the Event, set the corresponding bit in this register.]]></description>
                    <addressOffset>0x0010</addressOffset>
                    <resetValue>0x00</resetValue>
                    <size>32</size>
                    <fields>
                        <field>
                            <name>tx</name>
                            <msb>0</msb>
                            <bitRange>[0:0]</bitRange>
                            <lsb>0</lsb>
                            <description><![CDATA[`1` if a `tx` event occurred. This Event is triggered on a **falling** edge.]]></description>
                        </field>
                        <field>
                            <name>rx</name>
                            <msb>1</msb>
                            <bitRange>[1:1]</bitRange>
                            <lsb>1</lsb>
                            <description><![CDATA[`1` if a `rx` event occurred. This Event is triggered on a **falling** edge.]]></description>
                        </field>
                    </fields>
                </register>
                <register>
                    <name>EV_ENABLE</name>
                    <description><![CDATA[This register enables the corresponding rx events.  Write a ``0`` to this
register to disable individual events.]]></description>
                    <addressOffset>0x0014</addressOffset>
                    <resetValue>0x00</resetValue>
                    <size>32</size>
                    <fields>
                        <field>
                            <name>tx</name>
                            <msb>0</msb>
                            <bitRange>[0:0]</bitRange>
                            <lsb>0</lsb>
                            <description><![CDATA[Write a ``1`` to enable the ``tx`` Event]]></description>
                        </field>
                        <field>
                            <name>rx</name>
                            <msb>1</msb>
                            <bitRange>[1:1]</bitRange>
                            <lsb>1</lsb>
                            <description><![CDATA[Write a ``1`` to enable the ``rx`` Event]]></description>
                        </field>
                    </fields>
                </register>
                <register>
                    <name>TXEMPTY</name>
                    <description><![CDATA[TX FIFO Empty.]]></description>
                    <addressOffset>0x0018</addressOffset>
                    <resetValue>0x00</resetValue>
                    <size>32</size>
                    <fields>
                        <field>
                            <name>txempty</name>
                            <msb>0</msb>
                            <bitRange>[0:0]</bitRange>
                            <lsb>0</lsb>
                        </field>
                    </fields>
                </register>
                <register>
                    <name>RXFULL</name>
                    <description><![CDATA[RX FIFO Full.]]></description>
                    <addressOffset>0x001c</addressOffset>
                    <resetValue>0x00</resetValue>
                    <size>32</size>
                    <fields>
                        <field>
                            <name>rxfull</name>
                            <msb>0</msb>
                            <bitRange>[0:0]</bitRange>
                            <lsb>0</lsb>
                        </field>
                    </fields>
                </register>
            </registers>
            <addressBlock>
                <offset>0</offset>
                <size>0x20</size>
                <usage>registers</usage>
            </addressBlock>
            <interrupt>
                <name>uart</name>
                <value>2</value>
            </interrupt>
        </peripheral>
        <peripheral>
            <name>CONSOLE</name>
            <baseAddress>0xF0007000</baseAddress>
            <groupName>CONSOLE</groupName>
            <registers>
                <register>
                    <name>RXTX</name>
                    <addressOffset>0x0000</addressOffset>
                    <resetValue>0x00</resetValue>
                    <size>32</size>
                    <fields>
                        <field>
                            <name>rxtx</name>
                            <msb>7</msb>
                            <bitRange>[7:0]</bitRange>
                            <lsb>0</lsb>
                        </field>
                    </fields>
                </register>
                <register>
                    <name>TXFULL</name>
                    <description><![CDATA[TX FIFO Full.]]></description>
                    <addressOffset>0x0004</addressOffset>
                    <resetValue>0x00</resetValue>
                    <size>32</size>
                    <fields>
                        <field>
                            <name>txfull</name>
                            <msb>0</msb>
                            <bitRange>[0:0]</bitRange>
                            <lsb>0</lsb>
                        </field>
                    </fields>
                </register>
                <register>
                    <name>RXEMPTY</name>
                    <description><![CDATA[RX FIFO Empty.]]></description>
                    <addressOffset>0x0008</addressOffset>
                    <resetValue>0x00</resetValue>
                    <size>32</size>
                    <fields>
                        <field>
                            <name>rxempty</name>
                            <msb>0</msb>
                            <bitRange>[0:0]</bitRange>
                            <lsb>0</lsb>
                        </field>
                    </fields>
                </register>
                <register>
                    <name>EV_STATUS</name>
                    <description><![CDATA[This register contains the current raw level of the rx event trigger.  Writes to
this register have no effect.]]></description>
                    <addressOffset>0x000c</addressOffset>
                    <resetValue>0x00</resetValue>
                    <size>32</size>
                    <fields>
                        <field>
                            <name>tx</name>
                            <msb>0</msb>
                            <bitRange>[0:0]</bitRange>
                            <lsb>0</lsb>
                            <description><![CDATA[Level of the ``tx`` event]]></description>
                        </field>
                        <field>
                            <name>rx</name>
                            <msb>1</msb>
                            <bitRange>[1:1]</bitRange>
                            <lsb>1</lsb>
                            <description><![CDATA[Level of the ``rx`` event]]></description>
                        </field>
                    </fields>
                </register>
                <register>
                    <name>EV_PENDING</name>
                    <description><![CDATA[When a  rx event occurs, the corresponding bit will be set in this register.  To
clear the Event, set the corresponding bit in this register.]]></description>
                    <addressOffset>0x0010</addressOffset>
                    <resetValue>0x00</resetValue>
                    <size>32</size>
                    <fields>
                        <field>
                            <name>tx</name>
                            <msb>0</msb>
                            <bitRange>[0:0]</bitRange>
                            <lsb>0</lsb>
                            <description><![CDATA[`1` if a `tx` event occurred. This Event is triggered on a **falling** edge.]]></description>
                        </field>
                        <field>
                            <name>rx</name>
                            <msb>1</msb>
                            <bitRange>[1:1]</bitRange>
                            <lsb>1</lsb>
                            <description><![CDATA[`1` if a `rx` event occurred. This Event is triggered on a **falling** edge.]]></description>
                        </field>
                    </fields>
                </register>
                <register>
                    <name>EV_ENABLE</name>
                    <description><![CDATA[This register enables the corresponding rx events.  Write a ``0`` to this
register to disable individual events.]]></description>
                    <addressOffset>0x0014</addressOffset>
                    <resetValue>0x00</resetValue>
                    <size>32</size>
                    <fields>
                        <field>
                            <name>tx</name>
                            <msb>0</msb>
                            <bitRange>[0:0]</bitRange>
                            <lsb>0</lsb>
                            <description><![CDATA[Write a ``1`` to enable the ``tx`` Event]]></description>
                        </field>
                        <field>
                            <name>rx</name>
                            <msb>1</msb>
                            <bitRange>[1:1]</bitRange>
                            <lsb>1</lsb>
                            <description><![CDATA[Write a ``1`` to enable the ``rx`` Event]]></description>
                        </field>
                    </fields>
                </register>
                <register>
                    <name>TXEMPTY</name>
                    <description><![CDATA[TX FIFO Empty.]]></description>
                    <addressOffset>0x0018</addressOffset>
                    <resetValue>0x00</resetValue>
                    <size>32</size>
                    <fields>
                        <field>
                            <name>txempty</name>
                            <msb>0</msb>
                            <bitRange>[0:0]</bitRange>
                            <lsb>0</lsb>
                        </field>
                    </fields>
                </register>
                <register>
                    <name>RXFULL</name>
                    <description><![CDATA[RX FIFO Full.]]></description>
                    <addressOffset>0x001c</addressOffset>
                    <resetValue>0x00</resetValue>
                    <size>32</size>
                    <fields>
                        <field>
                            <name>rxfull</name>
                            <msb>0</msb>
                            <bitRange>[0:0]</bitRange>
                            <lsb>0</lsb>
                        </field>
                    </fields>
                </register>
            </registers>
            <addressBlock>
                <offset>0</offset>
                <size>0x20</size>
                <usage>registers</usage>
            </addressBlock>
            <interrupt>
                <name>console</name>
                <value>3</value>
            </interrupt>
        </peripheral>
        <peripheral>
            <name>APP_UART</name>
            <baseAddress>0xF0009000</baseAddress>
            <groupName>APP_UART</groupName>
            <registers>
                <register>
                    <name>RXTX</name>
                    <addressOffset>0x0000</addressOffset>
                    <resetValue>0x00</resetValue>
                    <size>32</size>
                    <fields>
                        <field>
                            <name>rxtx</name>
                            <msb>7</msb>
                            <bitRange>[7:0]</bitRange>
                            <lsb>0</lsb>
                        </field>
                    </fields>
                </register>
                <register>
                    <name>TXFULL</name>
                    <description><![CDATA[TX FIFO Full.]]></description>
                    <addressOffset>0x0004</addressOffset>
                    <resetValue>0x00</resetValue>
                    <size>32</size>
                    <fields>
                        <field>
                            <name>txfull</name>
                            <msb>0</msb>
                            <bitRange>[0:0]</bitRange>
                            <lsb>0</lsb>
                        </field>
                    </fields>
                </register>
                <register>
                    <name>RXEMPTY</name>
                    <description><![CDATA[RX FIFO Empty.]]></description>
                    <addressOffset>0x0008</addressOffset>
                    <resetValue>0x00</resetValue>
                    <size>32</size>
                    <fields>
                        <field>
                            <name>rxempty</name>
                            <msb>0</msb>
                            <bitRange>[0:0]</bitRange>
                            <lsb>0</lsb>
                        </field>
                    </fields>
                </register>
                <register>
                    <name>EV_STATUS</name>
                    <description><![CDATA[This register contains the current raw level of the rx event trigger.  Writes to
this register have no effect.]]></description>
                    <addressOffset>0x000c</addressOffset>
                    <resetValue>0x00</resetValue>
                    <size>32</size>
                    <fields>
                        <field>
                            <name>tx</name>
                            <msb>0</msb>
                            <bitRange>[0:0]</bitRange>
                            <lsb>0</lsb>
                            <description><![CDATA[Level of the ``tx`` event]]></description>
                        </field>
                        <field>
                            <name>rx</name>
                            <msb>1</msb>
                            <bitRange>[1:1]</bitRange>
                            <lsb>1</lsb>
                            <description><![CDATA[Level of the ``rx`` event]]></description>
                        </field>
                    </fields>
                </register>
                <register>
                    <name>EV_PENDING</name>
                    <description><![CDATA[When a  rx event occurs, the corresponding bit will be set in this register.  To
clear the Event, set the corresponding bit in this register.]]></description>
                    <addressOffset>0x0010</addressOffset>
                    <resetValue>0x00</resetValue>
                    <size>32</size>
                    <fields>
                        <field>
                            <name>tx</name>
                            <msb>0</msb>
                            <bitRange>[0:0]</bitRange>
                            <lsb>0</lsb>
                            <description><![CDATA[`1` if a `tx` event occurred. This Event is triggered on a **falling** edge.]]></description>
                        </field>
                        <field>
                            <name>rx</name>
                            <msb>1</msb>
                            <bitRange>[1:1]</bitRange>
                            <lsb>1</lsb>
                            <description><![CDATA[`1` if a `rx` event occurred. This Event is triggered on a **falling** edge.]]></description>
                        </field>
                    </fields>
                </register>
                <register>
                    <name>EV_ENABLE</name>
                    <description><![CDATA[This register enables the corresponding rx events.  Write a ``0`` to this
register to disable individual events.]]></description>
                    <addressOffset>0x0014</addressOffset>
                    <resetValue>0x00</resetValue>
                    <size>32</size>
                    <fields>
                        <field>
                            <name>tx</name>
                            <msb>0</msb>
                            <bitRange>[0:0]</bitRange>
                            <lsb>0</lsb>
                            <description><![CDATA[Write a ``1`` to enable the ``tx`` Event]]></description>
                        </field>
                        <field>
                            <name>rx</name>
                            <msb>1</msb>
                            <bitRange>[1:1]</bitRange>
                            <lsb>1</lsb>
                            <description><![CDATA[Write a ``1`` to enable the ``rx`` Event]]></description>
                        </field>
                    </fields>
                </register>
                <register>
                    <name>TXEMPTY</name>
                    <description><![CDATA[TX FIFO Empty.]]></description>
                    <addressOffset>0x0018</addressOffset>
                    <resetValue>0x00</resetValue>
                    <size>32</size>
                    <fields>
                        <field>
                            <name>txempty</name>
                            <msb>0</msb>
                            <bitRange>[0:0]</bitRange>
                            <lsb>0</lsb>
                        </field>
                    </fields>
                </register>
                <register>
                    <name>RXFULL</name>
                    <description><![CDATA[RX FIFO Full.]]></description>
                    <addressOffset>0x001c</addressOffset>
                    <resetValue>0x00</resetValue>
                    <size>32</size>
                    <fields>
                        <field>
                            <name>rxfull</name>
                            <msb>0</msb>
                            <bitRange>[0:0]</bitRange>
                            <lsb>0</lsb>
                        </field>
                    </fields>
                </register>
            </registers>
            <addressBlock>
                <offset>0</offset>
                <size>0x20</size>
                <usage>registers</usage>
            </addressBlock>
            <interrupt>
                <name>app_uart</name>
                <value>4</value>
            </interrupt>
        </peripheral>
        <peripheral>
            <name>INFO</name>
            <baseAddress>0xF000A000</baseAddress>
            <groupName>INFO</groupName>
            <registers>
                <register>
                    <name>DNA_ID1</name>
                    <description><![CDATA[Bits 32-56 of `INFO_DNA_ID`.]]></description>
                    <addressOffset>0x0000</addressOffset>
                    <resetValue>0x00</resetValue>
                    <size>32</size>
                    <fields>
                        <field>
                            <name>dna_id</name>
                            <msb>31</msb>
                            <bitRange>[31:0]</bitRange>
                            <lsb>0</lsb>
                        </field>
                    </fields>
                </register>
                <register>
                    <name>DNA_ID0</name>
                    <description><![CDATA[Bits 0-31 of `INFO_DNA_ID`.]]></description>
                    <addressOffset>0x0004</addressOffset>
                    <resetValue>0x00</resetValue>
                    <size>32</size>
                    <fields>
                        <field>
                            <name>dna_id</name>
                            <msb>31</msb>
                            <bitRange>[31:0]</bitRange>
                            <lsb>0</lsb>
                        </field>
                    </fields>
                </register>
                <register>
                    <name>GIT_MAJOR</name>
                    <description><![CDATA[Major git tag version.  For example, this firmware was built from git tag
``v0.8.2``, so this value is ``0``.]]></description>
                    <addressOffset>0x0008</addressOffset>
                    <resetValue>0x00</resetValue>
                    <size>32</size>
                    <fields>
                        <field>
                            <name>git_major</name>
                            <msb>7</msb>
                            <bitRange>[7:0]</bitRange>
                            <lsb>0</lsb>
                        </field>
                    </fields>
                </register>
                <register>
                    <name>GIT_MINOR</name>
                    <description><![CDATA[Minor git tag version.  For example, this firmware was built from git tag
``v0.8.2``, so this value is ``8``.]]></description>
                    <addressOffset>0x000c</addressOffset>
                    <resetValue>0x08</resetValue>
                    <size>32</size>
                    <fields>
                        <field>
                            <name>git_minor</name>
                            <msb>7</msb>
                            <bitRange>[7:0]</bitRange>
                            <lsb>0</lsb>
                        </field>
                    </fields>
                </register>
                <register>
                    <name>GIT_REVISION</name>
                    <description><![CDATA[Revision git tag version.  For example, this firmware was built from git tag
``v0.8.2``, so this value is ``2``.]]></description>
                    <addressOffset>0x0010</addressOffset>
                    <resetValue>0x02</resetValue>
                    <size>32</size>
                    <fields>
                        <field>
                            <name>git_revision</name>
                            <msb>7</msb>
                            <bitRange>[7:0]</bitRange>
                            <lsb>0</lsb>
                        </field>
                    </fields>
                </register>
                <register>
                    <name>GIT_GITREV</name>
                    <description><![CDATA[First 32-bits of the git revision.  This documentation was built from git rev
<<<<<<< HEAD
``92629e91``, so this value is 2455936657, which should be enough to check out
the exact git version used to build this firmware.]]></description>
                    <addressOffset>0x0014</addressOffset>
                    <resetValue>0x92629e91</resetValue>
=======
``fce2f15c``, so this value is 4242731356, which should be enough to check out
the exact git version used to build this firmware.]]></description>
                    <addressOffset>0x0014</addressOffset>
                    <resetValue>0xfce2f15c</resetValue>
>>>>>>> d791548b
                    <size>32</size>
                    <fields>
                        <field>
                            <name>git_gitrev</name>
                            <msb>31</msb>
                            <bitRange>[31:0]</bitRange>
                            <lsb>0</lsb>
                        </field>
                    </fields>
                </register>
                <register>
                    <name>GIT_GITEXTRA</name>
                    <description><![CDATA[The number of additional commits beyond the git tag.  For example, if this value
is ``1``, then the repository this was built from has one additional commit
beyond the tag indicated in `MAJOR`, `MINOR`, and `REVISION`.]]></description>
                    <addressOffset>0x0018</addressOffset>
<<<<<<< HEAD
                    <resetValue>0x16</resetValue>
=======
                    <resetValue>0x21</resetValue>
>>>>>>> d791548b
                    <size>32</size>
                    <fields>
                        <field>
                            <name>git_gitextra</name>
                            <msb>9</msb>
                            <bitRange>[9:0]</bitRange>
                            <lsb>0</lsb>
                        </field>
                    </fields>
                </register>
                <register>
                    <name>GIT_DIRTY</name>
                    <addressOffset>0x001c</addressOffset>
                    <resetValue>0x01</resetValue>
                    <size>32</size>
                    <fields>
                        <field>
                            <name>dirty</name>
                            <msb>0</msb>
                            <bitRange>[0:0]</bitRange>
                            <lsb>0</lsb>
                            <description><![CDATA[Set to ``1`` if this device was built from a git repo with uncommitted
modifications.]]></description>
                        </field>
                    </fields>
                </register>
                <register>
                    <name>PLATFORM_PLATFORM1</name>
                    <description><![CDATA[Bits 32-63 of `INFO_PLATFORM_PLATFORM`.]]></description>
                    <addressOffset>0x0020</addressOffset>
                    <resetValue>0x00</resetValue>
                    <size>32</size>
                    <fields>
                        <field>
                            <name>platform_platform</name>
                            <msb>31</msb>
                            <bitRange>[31:0]</bitRange>
                            <lsb>0</lsb>
                        </field>
                    </fields>
                </register>
                <register>
                    <name>PLATFORM_PLATFORM0</name>
                    <description><![CDATA[Bits 0-31 of `INFO_PLATFORM_PLATFORM`.]]></description>
                    <addressOffset>0x0024</addressOffset>
                    <resetValue>0x00</resetValue>
                    <size>32</size>
                    <fields>
                        <field>
                            <name>platform_platform</name>
                            <msb>31</msb>
                            <bitRange>[31:0]</bitRange>
                            <lsb>0</lsb>
                        </field>
                    </fields>
                </register>
                <register>
                    <name>PLATFORM_TARGET1</name>
                    <description><![CDATA[Bits 32-63 of `INFO_PLATFORM_TARGET`.]]></description>
                    <addressOffset>0x0028</addressOffset>
                    <resetValue>0x00</resetValue>
                    <size>32</size>
                    <fields>
                        <field>
                            <name>platform_target</name>
                            <msb>31</msb>
                            <bitRange>[31:0]</bitRange>
                            <lsb>0</lsb>
                        </field>
                    </fields>
                </register>
                <register>
                    <name>PLATFORM_TARGET0</name>
                    <description><![CDATA[Bits 0-31 of `INFO_PLATFORM_TARGET`.]]></description>
                    <addressOffset>0x002c</addressOffset>
                    <resetValue>0x00</resetValue>
                    <size>32</size>
                    <fields>
                        <field>
                            <name>platform_target</name>
                            <msb>31</msb>
                            <bitRange>[31:0]</bitRange>
                            <lsb>0</lsb>
                        </field>
                    </fields>
                </register>
            </registers>
            <addressBlock>
                <offset>0</offset>
                <size>0x30</size>
                <usage>registers</usage>
            </addressBlock>
        </peripheral>
        <peripheral>
            <name>SRAM_EXT</name>
            <baseAddress>0xF000B000</baseAddress>
            <groupName>SRAM_EXT</groupName>
            <registers>
                <register>
                    <name>CONFIG_STATUS</name>
                    <addressOffset>0x0000</addressOffset>
                    <resetValue>0x00</resetValue>
                    <size>32</size>
                    <fields>
                        <field>
                            <name>mode</name>
                            <msb>31</msb>
                            <bitRange>[31:0]</bitRange>
                            <lsb>0</lsb>
                            <description><![CDATA[The current configuration mode of the SRAM]]></description>
                        </field>
                    </fields>
                </register>
                <register>
                    <name>READ_CONFIG</name>
                    <addressOffset>0x0004</addressOffset>
                    <resetValue>0x00</resetValue>
                    <size>32</size>
                    <fields>
                        <field>
                            <name>trigger</name>
                            <msb>0</msb>
                            <bitRange>[0:0]</bitRange>
                            <lsb>0</lsb>
                            <description><![CDATA[Writing to this bit triggers the SRAM mode status read update]]></description>
                        </field>
                    </fields>
                </register>
            </registers>
            <addressBlock>
                <offset>0</offset>
                <size>0x8</size>
                <usage>registers</usage>
            </addressBlock>
        </peripheral>
        <peripheral>
            <name>MEMLCD</name>
            <baseAddress>0xF000C000</baseAddress>
            <groupName>MEMLCD</groupName>
            <registers>
                <register>
                    <name>COMMAND</name>
                    <addressOffset>0x0000</addressOffset>
                    <resetValue>0x00</resetValue>
                    <size>32</size>
                    <fields>
                        <field>
                            <name>UpdateDirty</name>
                            <msb>0</msb>
                            <bitRange>[0:0]</bitRange>
                            <lsb>0</lsb>
                            <description><![CDATA[Write a ``1`` to flush dirty lines to the LCD]]></description>
                        </field>
                        <field>
                            <name>UpdateAll</name>
                            <msb>1</msb>
                            <bitRange>[1:1]</bitRange>
                            <lsb>1</lsb>
                            <description><![CDATA[Update full screen regardless of tag state]]></description>
                        </field>
                    </fields>
                </register>
                <register>
                    <name>BUSY</name>
                    <description><![CDATA[A ``1`` indicates that the block is currently updating the LCD]]></description>
                    <addressOffset>0x0004</addressOffset>
                    <resetValue>0x00</resetValue>
                    <size>32</size>
                    <fields>
                        <field>
                            <name>busy</name>
                            <msb>0</msb>
                            <bitRange>[0:0]</bitRange>
                            <lsb>0</lsb>
                        </field>
                    </fields>
                </register>
                <register>
                    <name>PRESCALER</name>
                    <description><![CDATA[Prescaler value. LCD clock is module ``(clock / (prescaler+1))``. Reset value:
``99``, so for a default sysclk of 100MHz this yields an LCD ``SCLK`` of 1MHz]]></description>
                    <addressOffset>0x0008</addressOffset>
                    <resetValue>0x63</resetValue>
                    <size>32</size>
                    <fields>
                        <field>
                            <name>prescaler</name>
                            <msb>7</msb>
                            <bitRange>[7:0]</bitRange>
                            <lsb>0</lsb>
                        </field>
                    </fields>
                </register>
                <register>
                    <name>EV_STATUS</name>
                    <description><![CDATA[This register contains the current raw level of the done event trigger.  Writes
to this register have no effect.]]></description>
                    <addressOffset>0x000c</addressOffset>
                    <resetValue>0x00</resetValue>
                    <size>32</size>
                    <fields>
                        <field>
                            <name>done</name>
                            <msb>0</msb>
                            <bitRange>[0:0]</bitRange>
                            <lsb>0</lsb>
                            <description><![CDATA[Level of the ``done`` event]]></description>
                        </field>
                    </fields>
                </register>
                <register>
                    <name>EV_PENDING</name>
                    <description><![CDATA[When a  done event occurs, the corresponding bit will be set in this register.
To clear the Event, set the corresponding bit in this register.]]></description>
                    <addressOffset>0x0010</addressOffset>
                    <resetValue>0x00</resetValue>
                    <size>32</size>
                    <fields>
                        <field>
                            <name>done</name>
                            <msb>0</msb>
                            <bitRange>[0:0]</bitRange>
                            <lsb>0</lsb>
                            <description><![CDATA[`1` if a `done` event occurred. This Event is triggered on a **falling** edge.]]></description>
                        </field>
                    </fields>
                </register>
                <register>
                    <name>EV_ENABLE</name>
                    <description><![CDATA[This register enables the corresponding done events.  Write a ``0`` to this
register to disable individual events.]]></description>
                    <addressOffset>0x0014</addressOffset>
                    <resetValue>0x00</resetValue>
                    <size>32</size>
                    <fields>
                        <field>
                            <name>done</name>
                            <msb>0</msb>
                            <bitRange>[0:0]</bitRange>
                            <lsb>0</lsb>
                            <description><![CDATA[Write a ``1`` to enable the ``done`` Event]]></description>
                        </field>
                    </fields>
                </register>
            </registers>
            <addressBlock>
                <offset>0</offset>
                <size>0x18</size>
                <usage>registers</usage>
            </addressBlock>
        </peripheral>
        <peripheral>
            <name>COM</name>
            <baseAddress>0xF000D000</baseAddress>
            <groupName>COM</groupName>
            <registers>
                <register>
                    <name>TX</name>
                    <description><![CDATA[Tx data, for COPI. Note: 32-bit CSRs are required for this block to work!]]></description>
                    <addressOffset>0x0000</addressOffset>
                    <resetValue>0x00</resetValue>
                    <size>32</size>
                    <fields>
                        <field>
                            <name>tx</name>
                            <msb>15</msb>
                            <bitRange>[15:0]</bitRange>
                            <lsb>0</lsb>
                        </field>
                    </fields>
                </register>
                <register>
                    <name>RX</name>
                    <description><![CDATA[Rx data, from CIPO]]></description>
                    <addressOffset>0x0004</addressOffset>
                    <resetValue>0x00</resetValue>
                    <size>32</size>
                    <fields>
                        <field>
                            <name>rx</name>
                            <msb>15</msb>
                            <bitRange>[15:0]</bitRange>
                            <lsb>0</lsb>
                        </field>
                    </fields>
                </register>
                <register>
                    <name>CONTROL</name>
                    <addressOffset>0x0008</addressOffset>
                    <resetValue>0x00</resetValue>
                    <size>32</size>
                    <fields>
                        <field>
                            <name>intena</name>
                            <msb>0</msb>
                            <bitRange>[0:0]</bitRange>
                            <lsb>0</lsb>
                            <description><![CDATA[Enable interrupt on transaction finished]]></description>
                        </field>
                        <field>
                            <name>autohold</name>
                            <msb>1</msb>
                            <bitRange>[1:1]</bitRange>
                            <lsb>1</lsb>
                            <description><![CDATA[Disallow transmission start if hold if asserted]]></description>
                        </field>
                    </fields>
                </register>
                <register>
                    <name>STATUS</name>
                    <addressOffset>0x000c</addressOffset>
                    <resetValue>0x00</resetValue>
                    <size>32</size>
                    <fields>
                        <field>
                            <name>tip</name>
                            <msb>0</msb>
                            <bitRange>[0:0]</bitRange>
                            <lsb>0</lsb>
                            <description><![CDATA[Set when transaction is in progress]]></description>
                        </field>
                        <field>
                            <name>hold</name>
                            <msb>1</msb>
                            <bitRange>[1:1]</bitRange>
                            <lsb>1</lsb>
                            <description><![CDATA[Set when peripheral asserts hold]]></description>
                        </field>
                    </fields>
                </register>
                <register>
                    <name>EV_STATUS</name>
                    <description><![CDATA[This register contains the current raw level of the spi_hold event trigger.
Writes to this register have no effect.]]></description>
                    <addressOffset>0x0010</addressOffset>
                    <resetValue>0x00</resetValue>
                    <size>32</size>
                    <fields>
                        <field>
                            <name>spi_int</name>
                            <msb>0</msb>
                            <bitRange>[0:0]</bitRange>
                            <lsb>0</lsb>
                            <description><![CDATA[Level of the ``spi_int`` event]]></description>
                        </field>
                        <field>
                            <name>spi_hold</name>
                            <msb>1</msb>
                            <bitRange>[1:1]</bitRange>
                            <lsb>1</lsb>
                            <description><![CDATA[Level of the ``spi_hold`` event]]></description>
                        </field>
                    </fields>
                </register>
                <register>
                    <name>EV_PENDING</name>
                    <description><![CDATA[When a  spi_hold event occurs, the corresponding bit will be set in this
register.  To clear the Event, set the corresponding bit in this register.]]></description>
                    <addressOffset>0x0014</addressOffset>
                    <resetValue>0x00</resetValue>
                    <size>32</size>
                    <fields>
                        <field>
                            <name>spi_int</name>
                            <msb>0</msb>
                            <bitRange>[0:0]</bitRange>
                            <lsb>0</lsb>
                            <description><![CDATA[`1` if a `spi_int` event occurred. This Event is triggered on a **falling**
edge.]]></description>
                        </field>
                        <field>
                            <name>spi_hold</name>
                            <msb>1</msb>
                            <bitRange>[1:1]</bitRange>
                            <lsb>1</lsb>
                            <description><![CDATA[`1` if a `spi_hold` event occurred. This Event is triggered on a **falling**
edge.]]></description>
                        </field>
                    </fields>
                </register>
                <register>
                    <name>EV_ENABLE</name>
                    <description><![CDATA[This register enables the corresponding spi_hold events.  Write a ``0`` to this
register to disable individual events.]]></description>
                    <addressOffset>0x0018</addressOffset>
                    <resetValue>0x00</resetValue>
                    <size>32</size>
                    <fields>
                        <field>
                            <name>spi_int</name>
                            <msb>0</msb>
                            <bitRange>[0:0]</bitRange>
                            <lsb>0</lsb>
                            <description><![CDATA[Write a ``1`` to enable the ``spi_int`` Event]]></description>
                        </field>
                        <field>
                            <name>spi_hold</name>
                            <msb>1</msb>
                            <bitRange>[1:1]</bitRange>
                            <lsb>1</lsb>
                            <description><![CDATA[Write a ``1`` to enable the ``spi_hold`` Event]]></description>
                        </field>
                    </fields>
                </register>
            </registers>
            <addressBlock>
                <offset>0</offset>
                <size>0x1c</size>
                <usage>registers</usage>
            </addressBlock>
            <interrupt>
                <name>com</name>
                <value>5</value>
            </interrupt>
        </peripheral>
        <peripheral>
            <name>I2C</name>
            <baseAddress>0xF000E000</baseAddress>
            <groupName>I2C</groupName>
            <registers>
                <register>
                    <name>PRESCALE</name>
                    <description><![CDATA[Prescaler value. Set to (module clock / (5 * I2C freq) - 1). Example: if module
clock is equal to sysclk; syclk is 100MHz; and I2C freq is 100kHz, then
prescaler is (100MHz / (5 * 100kHz) - 1) = 199. Reset value: 0xFFFF]]></description>
                    <addressOffset>0x0000</addressOffset>
                    <resetValue>0xffff</resetValue>
                    <size>32</size>
                    <fields>
                        <field>
                            <name>prescale</name>
                            <msb>15</msb>
                            <bitRange>[15:0]</bitRange>
                            <lsb>0</lsb>
                        </field>
                    </fields>
                </register>
                <register>
                    <name>CONTROL</name>
                    <addressOffset>0x0004</addressOffset>
                    <resetValue>0x00</resetValue>
                    <size>32</size>
                    <fields>
                        <field>
                            <name>Resvd</name>
                            <msb>5</msb>
                            <bitRange>[5:0]</bitRange>
                            <lsb>0</lsb>
                            <description><![CDATA[Reserved (for cross-compatibility with OpenCores drivers)]]></description>
                        </field>
                        <field>
                            <name>IEN</name>
                            <msb>6</msb>
                            <bitRange>[6:6]</bitRange>
                            <lsb>6</lsb>
                            <description><![CDATA[When set to `1`, interrupts are enabled.]]></description>
                        </field>
                        <field>
                            <name>EN</name>
                            <msb>7</msb>
                            <bitRange>[7:7]</bitRange>
                            <lsb>7</lsb>
                            <description><![CDATA[When set to `1`, the core is enabled.]]></description>
                        </field>
                    </fields>
                </register>
                <register>
                    <name>TXR</name>
                    <description><![CDATA[Next byte to transmit to slave devices. LSB indicates R/W during address phases,
`1` for reading from slaves, `0` for writing to slaves]]></description>
                    <addressOffset>0x0008</addressOffset>
                    <resetValue>0x00</resetValue>
                    <size>32</size>
                    <fields>
                        <field>
                            <name>txr</name>
                            <msb>7</msb>
                            <bitRange>[7:0]</bitRange>
                            <lsb>0</lsb>
                        </field>
                    </fields>
                </register>
                <register>
                    <name>RXR</name>
                    <description><![CDATA[Data being read from slaved devices]]></description>
                    <addressOffset>0x000c</addressOffset>
                    <resetValue>0x00</resetValue>
                    <size>32</size>
                    <fields>
                        <field>
                            <name>rxr</name>
                            <msb>7</msb>
                            <bitRange>[7:0]</bitRange>
                            <lsb>0</lsb>
                        </field>
                    </fields>
                </register>
                <register>
                    <name>COMMAND</name>
                    <addressOffset>0x0010</addressOffset>
                    <resetValue>0x00</resetValue>
                    <size>32</size>
                    <fields>
                        <field>
                            <name>IACK</name>
                            <msb>0</msb>
                            <bitRange>[0:0]</bitRange>
                            <lsb>0</lsb>
                            <description><![CDATA[Interrupt acknowledge; when set, clears a pending interrupt]]></description>
                        </field>
                        <field>
                            <name>Resvd</name>
                            <msb>2</msb>
                            <bitRange>[2:1]</bitRange>
                            <lsb>1</lsb>
                            <description><![CDATA[reserved for cross-compatibility with OpenCores drivers]]></description>
                        </field>
                        <field>
                            <name>ACK</name>
                            <msb>3</msb>
                            <bitRange>[3:3]</bitRange>
                            <lsb>3</lsb>
                            <description><![CDATA[when a receiver, sent ack (`ACK=0`) or nack (`ACK=1`)]]></description>
                        </field>
                        <field>
                            <name>WR</name>
                            <msb>4</msb>
                            <bitRange>[4:4]</bitRange>
                            <lsb>4</lsb>
                            <description><![CDATA[write to slave]]></description>
                        </field>
                        <field>
                            <name>RD</name>
                            <msb>5</msb>
                            <bitRange>[5:5]</bitRange>
                            <lsb>5</lsb>
                            <description><![CDATA[read from slave]]></description>
                        </field>
                        <field>
                            <name>STO</name>
                            <msb>6</msb>
                            <bitRange>[6:6]</bitRange>
                            <lsb>6</lsb>
                            <description><![CDATA[generate stop condition]]></description>
                        </field>
                        <field>
                            <name>STA</name>
                            <msb>7</msb>
                            <bitRange>[7:7]</bitRange>
                            <lsb>7</lsb>
                            <description><![CDATA[generate (repeated) start condition]]></description>
                        </field>
                    </fields>
                </register>
                <register>
                    <name>STATUS</name>
                    <addressOffset>0x0014</addressOffset>
                    <resetValue>0x00</resetValue>
                    <size>32</size>
                    <fields>
                        <field>
                            <name>IF</name>
                            <msb>0</msb>
                            <bitRange>[0:0]</bitRange>
                            <lsb>0</lsb>
                            <description><![CDATA[Interrupt flag, This bit is set when an interrupt is pending, which will cause a
processor interrupt request if the IEN bit is set. The Interrupt Flag is set
upon the completion of one byte of data transfer.]]></description>
                        </field>
                        <field>
                            <name>TIP</name>
                            <msb>1</msb>
                            <bitRange>[1:1]</bitRange>
                            <lsb>1</lsb>
                            <description><![CDATA[transfer in progress]]></description>
                        </field>
                        <field>
                            <name>Resvd</name>
                            <msb>4</msb>
                            <bitRange>[4:2]</bitRange>
                            <lsb>2</lsb>
                            <description><![CDATA[reserved for cross-compatibility with OpenCores drivers]]></description>
                        </field>
                        <field>
                            <name>ArbLost</name>
                            <msb>5</msb>
                            <bitRange>[5:5]</bitRange>
                            <lsb>5</lsb>
                            <description><![CDATA[Set when arbitration for the bus is lost]]></description>
                        </field>
                        <field>
                            <name>Busy</name>
                            <msb>6</msb>
                            <bitRange>[6:6]</bitRange>
                            <lsb>6</lsb>
                            <description><![CDATA[I2C block is busy processing the latest command]]></description>
                        </field>
                        <field>
                            <name>RxACK</name>
                            <msb>7</msb>
                            <bitRange>[7:7]</bitRange>
                            <lsb>7</lsb>
                            <description><![CDATA[Received acknowledge from slave. 1 = no ack received, 0 = ack received]]></description>
                        </field>
                    </fields>
                </register>
                <register>
                    <name>CORE_RESET</name>
                    <addressOffset>0x0018</addressOffset>
                    <resetValue>0x00</resetValue>
                    <size>32</size>
                    <fields>
                        <field>
                            <name>reset</name>
                            <msb>0</msb>
                            <bitRange>[0:0]</bitRange>
                            <lsb>0</lsb>
                            <description><![CDATA[Write `1` for a synchronous reset of the I2C core. Does not reset the prescale
value. This signal is outside of the OpenCores spec.]]></description>
                        </field>
                    </fields>
                </register>
                <register>
                    <name>EV_STATUS</name>
                    <description><![CDATA[Triggered on the falling edge of TIP]]></description>
                    <addressOffset>0x001c</addressOffset>
                    <resetValue>0x00</resetValue>
                    <size>32</size>
                    <fields>
                        <field>
                            <name>i2c_int</name>
                            <msb>0</msb>
                            <bitRange>[0:0]</bitRange>
                            <lsb>0</lsb>
                            <description><![CDATA[Level of the ``i2c_int`` event]]></description>
                        </field>
                        <field>
                            <name>txrx_done</name>
                            <msb>1</msb>
                            <bitRange>[1:1]</bitRange>
                            <lsb>1</lsb>
                            <description><![CDATA[Level of the ``txrx_done`` event]]></description>
                        </field>
                    </fields>
                </register>
                <register>
                    <name>EV_PENDING</name>
                    <description><![CDATA[Triggered on the falling edge of TIP]]></description>
                    <addressOffset>0x0020</addressOffset>
                    <resetValue>0x00</resetValue>
                    <size>32</size>
                    <fields>
                        <field>
                            <name>i2c_int</name>
                            <msb>0</msb>
                            <bitRange>[0:0]</bitRange>
                            <lsb>0</lsb>
                            <description><![CDATA[Triggered when arbitration is lost or transaction done. Requires IACK write to
clear or else it will re-trigger.]]></description>
                        </field>
                        <field>
                            <name>txrx_done</name>
                            <msb>1</msb>
                            <bitRange>[1:1]</bitRange>
                            <lsb>1</lsb>
                            <description><![CDATA[Triggered on the falling edge of TIP]]></description>
                        </field>
                    </fields>
                </register>
                <register>
                    <name>EV_ENABLE</name>
                    <description><![CDATA[Triggered on the falling edge of TIP]]></description>
                    <addressOffset>0x0024</addressOffset>
                    <resetValue>0x00</resetValue>
                    <size>32</size>
                    <fields>
                        <field>
                            <name>i2c_int</name>
                            <msb>0</msb>
                            <bitRange>[0:0]</bitRange>
                            <lsb>0</lsb>
                            <description><![CDATA[Write a ``1`` to enable the ``i2c_int`` Event]]></description>
                        </field>
                        <field>
                            <name>txrx_done</name>
                            <msb>1</msb>
                            <bitRange>[1:1]</bitRange>
                            <lsb>1</lsb>
                            <description><![CDATA[Write a ``1`` to enable the ``txrx_done`` Event]]></description>
                        </field>
                    </fields>
                </register>
            </registers>
            <addressBlock>
                <offset>0</offset>
                <size>0x28</size>
                <usage>registers</usage>
            </addressBlock>
            <interrupt>
                <name>i2c</name>
                <value>6</value>
            </interrupt>
        </peripheral>
        <peripheral>
            <name>BTEVENTS</name>
            <baseAddress>0xF000F000</baseAddress>
            <groupName>BTEVENTS</groupName>
            <registers>
                <register>
                    <name>EV_STATUS</name>
                    <description><![CDATA[This register contains the current raw level of the rtc_int event trigger.
Writes to this register have no effect.]]></description>
                    <addressOffset>0x0000</addressOffset>
                    <resetValue>0x00</resetValue>
                    <size>32</size>
                    <fields>
                        <field>
                            <name>com_int</name>
                            <msb>0</msb>
                            <bitRange>[0:0]</bitRange>
                            <lsb>0</lsb>
                            <description><![CDATA[Level of the ``com_int`` event]]></description>
                        </field>
                        <field>
                            <name>rtc_int</name>
                            <msb>1</msb>
                            <bitRange>[1:1]</bitRange>
                            <lsb>1</lsb>
                            <description><![CDATA[Level of the ``rtc_int`` event]]></description>
                        </field>
                    </fields>
                </register>
                <register>
                    <name>EV_PENDING</name>
                    <description><![CDATA[When a  rtc_int event occurs, the corresponding bit will be set in this
register.  To clear the Event, set the corresponding bit in this register.]]></description>
                    <addressOffset>0x0004</addressOffset>
                    <resetValue>0x00</resetValue>
                    <size>32</size>
                    <fields>
                        <field>
                            <name>com_int</name>
                            <msb>0</msb>
                            <bitRange>[0:0]</bitRange>
                            <lsb>0</lsb>
                            <description><![CDATA[`1` if a `com_int` event occurred. This Event is triggered on a **rising** edge.]]></description>
                        </field>
                        <field>
                            <name>rtc_int</name>
                            <msb>1</msb>
                            <bitRange>[1:1]</bitRange>
                            <lsb>1</lsb>
                            <description><![CDATA[`1` if a `rtc_int` event occurred. This Event is triggered on a **falling**
edge.]]></description>
                        </field>
                    </fields>
                </register>
                <register>
                    <name>EV_ENABLE</name>
                    <description><![CDATA[This register enables the corresponding rtc_int events.  Write a ``0`` to this
register to disable individual events.]]></description>
                    <addressOffset>0x0008</addressOffset>
                    <resetValue>0x00</resetValue>
                    <size>32</size>
                    <fields>
                        <field>
                            <name>com_int</name>
                            <msb>0</msb>
                            <bitRange>[0:0]</bitRange>
                            <lsb>0</lsb>
                            <description><![CDATA[Write a ``1`` to enable the ``com_int`` Event]]></description>
                        </field>
                        <field>
                            <name>rtc_int</name>
                            <msb>1</msb>
                            <bitRange>[1:1]</bitRange>
                            <lsb>1</lsb>
                            <description><![CDATA[Write a ``1`` to enable the ``rtc_int`` Event]]></description>
                        </field>
                    </fields>
                </register>
            </registers>
            <addressBlock>
                <offset>0</offset>
                <size>0xc</size>
                <usage>registers</usage>
            </addressBlock>
            <interrupt>
                <name>btevents</name>
                <value>7</value>
            </interrupt>
        </peripheral>
        <peripheral>
            <name>MESSIBLE</name>
            <baseAddress>0xF0010000</baseAddress>
            <groupName>MESSIBLE</groupName>
            <registers>
                <register>
                    <name>IN</name>
                    <description><![CDATA[Write half of the FIFO to send data out the Messible. Writing to this register
advances the write pointer automatically.]]></description>
                    <addressOffset>0x0000</addressOffset>
                    <resetValue>0x00</resetValue>
                    <size>32</size>
                    <fields>
                        <field>
                            <name>in</name>
                            <msb>7</msb>
                            <bitRange>[7:0]</bitRange>
                            <lsb>0</lsb>
                        </field>
                    </fields>
                </register>
                <register>
                    <name>OUT</name>
                    <description><![CDATA[Read half of the FIFO to receive data on the Messible. Reading from this
register advances the read pointer automatically.]]></description>
                    <addressOffset>0x0004</addressOffset>
                    <resetValue>0x00</resetValue>
                    <size>32</size>
                    <fields>
                        <field>
                            <name>out</name>
                            <msb>7</msb>
                            <bitRange>[7:0]</bitRange>
                            <lsb>0</lsb>
                        </field>
                    </fields>
                </register>
                <register>
                    <name>STATUS</name>
                    <addressOffset>0x0008</addressOffset>
                    <resetValue>0x00</resetValue>
                    <size>32</size>
                    <fields>
                        <field>
                            <name>full</name>
                            <msb>0</msb>
                            <bitRange>[0:0]</bitRange>
                            <lsb>0</lsb>
                            <description><![CDATA[`0` if more data can fit into the IN FIFO.]]></description>
                        </field>
                        <field>
                            <name>have</name>
                            <msb>1</msb>
                            <bitRange>[1:1]</bitRange>
                            <lsb>1</lsb>
                            <description><![CDATA[`1` if data can be read from the OUT FIFO.]]></description>
                        </field>
                    </fields>
                </register>
            </registers>
            <addressBlock>
                <offset>0</offset>
                <size>0xc</size>
                <usage>registers</usage>
            </addressBlock>
        </peripheral>
        <peripheral>
            <name>MESSIBLE2</name>
            <baseAddress>0xF0011000</baseAddress>
            <groupName>MESSIBLE2</groupName>
            <registers>
                <register>
                    <name>IN</name>
                    <description><![CDATA[Write half of the FIFO to send data out the Messible. Writing to this register
advances the write pointer automatically.]]></description>
                    <addressOffset>0x0000</addressOffset>
                    <resetValue>0x00</resetValue>
                    <size>32</size>
                    <fields>
                        <field>
                            <name>in</name>
                            <msb>7</msb>
                            <bitRange>[7:0]</bitRange>
                            <lsb>0</lsb>
                        </field>
                    </fields>
                </register>
                <register>
                    <name>OUT</name>
                    <description><![CDATA[Read half of the FIFO to receive data on the Messible. Reading from this
register advances the read pointer automatically.]]></description>
                    <addressOffset>0x0004</addressOffset>
                    <resetValue>0x00</resetValue>
                    <size>32</size>
                    <fields>
                        <field>
                            <name>out</name>
                            <msb>7</msb>
                            <bitRange>[7:0]</bitRange>
                            <lsb>0</lsb>
                        </field>
                    </fields>
                </register>
                <register>
                    <name>STATUS</name>
                    <addressOffset>0x0008</addressOffset>
                    <resetValue>0x00</resetValue>
                    <size>32</size>
                    <fields>
                        <field>
                            <name>full</name>
                            <msb>0</msb>
                            <bitRange>[0:0]</bitRange>
                            <lsb>0</lsb>
                            <description><![CDATA[`0` if more data can fit into the IN FIFO.]]></description>
                        </field>
                        <field>
                            <name>have</name>
                            <msb>1</msb>
                            <bitRange>[1:1]</bitRange>
                            <lsb>1</lsb>
                            <description><![CDATA[`1` if data can be read from the OUT FIFO.]]></description>
                        </field>
                    </fields>
                </register>
            </registers>
            <addressBlock>
                <offset>0</offset>
                <size>0xc</size>
                <usage>registers</usage>
            </addressBlock>
        </peripheral>
        <peripheral>
            <name>TICKTIMER</name>
            <baseAddress>0xF0012000</baseAddress>
            <groupName>TICKTIMER</groupName>
            <registers>
                <register>
                    <name>CONTROL</name>
                    <addressOffset>0x0000</addressOffset>
                    <resetValue>0x00</resetValue>
                    <size>32</size>
                    <fields>
                        <field>
                            <name>reset</name>
                            <msb>0</msb>
                            <bitRange>[0:0]</bitRange>
                            <lsb>0</lsb>
                            <description><![CDATA[Write a `1` to this bit to reset the count to 0. This bit has priority over all
other requests.]]></description>
                        </field>
                    </fields>
                </register>
                <register>
                    <name>TIME1</name>
                    <description><![CDATA[Bits 32-63 of `TICKTIMER_TIME`. Elapsed time in systicks]]></description>
                    <addressOffset>0x0004</addressOffset>
                    <resetValue>0x00</resetValue>
                    <size>32</size>
                    <fields>
                        <field>
                            <name>time</name>
                            <msb>31</msb>
                            <bitRange>[31:0]</bitRange>
                            <lsb>0</lsb>
                        </field>
                    </fields>
                </register>
                <register>
                    <name>TIME0</name>
                    <description><![CDATA[Bits 0-31 of `TICKTIMER_TIME`.]]></description>
                    <addressOffset>0x0008</addressOffset>
                    <resetValue>0x00</resetValue>
                    <size>32</size>
                    <fields>
                        <field>
                            <name>time</name>
                            <msb>31</msb>
                            <bitRange>[31:0]</bitRange>
                            <lsb>0</lsb>
                        </field>
                    </fields>
                </register>
                <register>
                    <name>MSLEEP_TARGET1</name>
                    <description><![CDATA[Bits 32-63 of `TICKTIMER_MSLEEP_TARGET`. Target time in 1.0ms ticks]]></description>
                    <addressOffset>0x000c</addressOffset>
                    <resetValue>0x00</resetValue>
                    <size>32</size>
                    <fields>
                        <field>
                            <name>msleep_target</name>
                            <msb>31</msb>
                            <bitRange>[31:0]</bitRange>
                            <lsb>0</lsb>
                        </field>
                    </fields>
                </register>
                <register>
                    <name>MSLEEP_TARGET0</name>
                    <description><![CDATA[Bits 0-31 of `TICKTIMER_MSLEEP_TARGET`.]]></description>
                    <addressOffset>0x0010</addressOffset>
                    <resetValue>0x00</resetValue>
                    <size>32</size>
                    <fields>
                        <field>
                            <name>msleep_target</name>
                            <msb>31</msb>
                            <bitRange>[31:0]</bitRange>
                            <lsb>0</lsb>
                        </field>
                    </fields>
                </register>
                <register>
                    <name>EV_STATUS</name>
                    <description><![CDATA[This register contains the current raw level of the alarm event trigger.  Writes
to this register have no effect.]]></description>
                    <addressOffset>0x0014</addressOffset>
                    <resetValue>0x00</resetValue>
                    <size>32</size>
                    <fields>
                        <field>
                            <name>alarm</name>
                            <msb>0</msb>
                            <bitRange>[0:0]</bitRange>
                            <lsb>0</lsb>
                            <description><![CDATA[Level of the ``alarm`` event]]></description>
                        </field>
                    </fields>
                </register>
                <register>
                    <name>EV_PENDING</name>
                    <description><![CDATA[When a  alarm event occurs, the corresponding bit will be set in this register.
To clear the Event, set the corresponding bit in this register.]]></description>
                    <addressOffset>0x0018</addressOffset>
                    <resetValue>0x00</resetValue>
                    <size>32</size>
                    <fields>
                        <field>
                            <name>alarm</name>
                            <msb>0</msb>
                            <bitRange>[0:0]</bitRange>
                            <lsb>0</lsb>
                            <description><![CDATA[`1` if a `alarm` event occurred. This Event is **level triggered** when the
signal is **high**.]]></description>
                        </field>
                    </fields>
                </register>
                <register>
                    <name>EV_ENABLE</name>
                    <description><![CDATA[This register enables the corresponding alarm events.  Write a ``0`` to this
register to disable individual events.]]></description>
                    <addressOffset>0x001c</addressOffset>
                    <resetValue>0x00</resetValue>
                    <size>32</size>
                    <fields>
                        <field>
                            <name>alarm</name>
                            <msb>0</msb>
                            <bitRange>[0:0]</bitRange>
                            <lsb>0</lsb>
                            <description><![CDATA[Write a ``1`` to enable the ``alarm`` Event]]></description>
                        </field>
                    </fields>
                </register>
            </registers>
            <addressBlock>
                <offset>0</offset>
                <size>0x20</size>
                <usage>registers</usage>
            </addressBlock>
            <interrupt>
                <name>ticktimer</name>
                <value>8</value>
            </interrupt>
        </peripheral>
        <peripheral>
            <name>SUSRES</name>
            <baseAddress>0xF0013000</baseAddress>
            <groupName>SUSRES</groupName>
            <registers>
                <register>
                    <name>CONTROL</name>
                    <addressOffset>0x0000</addressOffset>
                    <resetValue>0x00</resetValue>
                    <size>32</size>
                    <fields>
                        <field>
                            <name>pause</name>
                            <msb>0</msb>
                            <bitRange>[0:0]</bitRange>
                            <lsb>0</lsb>
                            <description><![CDATA[Write a `1` to this field to request a pause to counting, 0 for free-run. Count
pauses on the next tick quanta.]]></description>
                        </field>
                        <field>
                            <name>load</name>
                            <msb>1</msb>
                            <bitRange>[1:1]</bitRange>
                            <lsb>1</lsb>
                            <description><![CDATA[If paused, write a `1` to this bit to load a resume value to the timer. If not
paused, this bit is ignored.]]></description>
                        </field>
                    </fields>
                </register>
                <register>
                    <name>RESUME_TIME1</name>
                    <description><![CDATA[Bits 32-63 of `SUSRES_RESUME_TIME`. Elapsed time to load. Loaded upon writing
`1` to the load bit in the control register. This will immediately affect the
msleep extension.]]></description>
                    <addressOffset>0x0004</addressOffset>
                    <resetValue>0x00</resetValue>
                    <size>32</size>
                    <fields>
                        <field>
                            <name>resume_time</name>
                            <msb>31</msb>
                            <bitRange>[31:0]</bitRange>
                            <lsb>0</lsb>
                        </field>
                    </fields>
                </register>
                <register>
                    <name>RESUME_TIME0</name>
                    <description><![CDATA[Bits 0-31 of `SUSRES_RESUME_TIME`.]]></description>
                    <addressOffset>0x0008</addressOffset>
                    <resetValue>0x00</resetValue>
                    <size>32</size>
                    <fields>
                        <field>
                            <name>resume_time</name>
                            <msb>31</msb>
                            <bitRange>[31:0]</bitRange>
                            <lsb>0</lsb>
                        </field>
                    </fields>
                </register>
                <register>
                    <name>TIME1</name>
                    <description><![CDATA[Bits 32-63 of `SUSRES_TIME`. Cycle-accurate mirror copy of time in systicks,
from the TickTimer]]></description>
                    <addressOffset>0x000c</addressOffset>
                    <resetValue>0x00</resetValue>
                    <size>32</size>
                    <fields>
                        <field>
                            <name>time</name>
                            <msb>31</msb>
                            <bitRange>[31:0]</bitRange>
                            <lsb>0</lsb>
                        </field>
                    </fields>
                </register>
                <register>
                    <name>TIME0</name>
                    <description><![CDATA[Bits 0-31 of `SUSRES_TIME`.]]></description>
                    <addressOffset>0x0010</addressOffset>
                    <resetValue>0x00</resetValue>
                    <size>32</size>
                    <fields>
                        <field>
                            <name>time</name>
                            <msb>31</msb>
                            <bitRange>[31:0]</bitRange>
                            <lsb>0</lsb>
                        </field>
                    </fields>
                </register>
                <register>
                    <name>STATUS</name>
                    <addressOffset>0x0014</addressOffset>
                    <resetValue>0x00</resetValue>
                    <size>32</size>
                    <fields>
                        <field>
                            <name>paused</name>
                            <msb>0</msb>
                            <bitRange>[0:0]</bitRange>
                            <lsb>0</lsb>
                            <description><![CDATA[When set, indicates that the counter has been paused]]></description>
                        </field>
                    </fields>
                </register>
                <register>
                    <name>STATE</name>
                    <addressOffset>0x0018</addressOffset>
                    <resetValue>0x00</resetValue>
                    <size>32</size>
                    <fields>
                        <field>
                            <name>resume</name>
                            <msb>0</msb>
                            <bitRange>[0:0]</bitRange>
                            <lsb>0</lsb>
                            <description><![CDATA[Used to transfer the resume state information from the loader to Xous. If set,
indicates we are on the resume half of a suspend/resume.]]></description>
                        </field>
                        <field>
                            <name>was_forced</name>
                            <msb>1</msb>
                            <bitRange>[1:1]</bitRange>
                            <lsb>1</lsb>
                            <description><![CDATA[Used by the bootloader to indicate to the kernel if the current resume was from
a forced suspend (e.g. a timeout happened and a server may be unclean.]]></description>
                        </field>
                    </fields>
                </register>
                <register>
                    <name>POWERDOWN</name>
                    <addressOffset>0x001c</addressOffset>
                    <resetValue>0x00</resetValue>
                    <size>32</size>
                    <fields>
                        <field>
                            <name>powerdown</name>
                            <msb>0</msb>
                            <bitRange>[0:0]</bitRange>
                            <lsb>0</lsb>
                            <description><![CDATA[Write a `1` to force an immediate powerdown. Use with care.]]></description>
                        </field>
                    </fields>
                </register>
                <register>
                    <name>INTERRUPT</name>
                    <addressOffset>0x0020</addressOffset>
                    <resetValue>0x00</resetValue>
                    <size>32</size>
                    <fields>
                        <field>
                            <name>interrupt</name>
                            <msb>0</msb>
                            <bitRange>[0:0]</bitRange>
                            <lsb>0</lsb>
                            <description><![CDATA[Writing this causes an interrupt to fire. Used by Xous to initiate
suspend/resume from an interrupt context.]]></description>
                        </field>
                    </fields>
                </register>
                <register>
                    <name>EV_STATUS</name>
                    <description><![CDATA[This register contains the current raw level of the soft_int event trigger.
Writes to this register have no effect.]]></description>
                    <addressOffset>0x0024</addressOffset>
                    <resetValue>0x00</resetValue>
                    <size>32</size>
                    <fields>
                        <field>
                            <name>soft_int</name>
                            <msb>0</msb>
                            <bitRange>[0:0]</bitRange>
                            <lsb>0</lsb>
                            <description><![CDATA[Level of the ``soft_int`` event]]></description>
                        </field>
                    </fields>
                </register>
                <register>
                    <name>EV_PENDING</name>
                    <description><![CDATA[When a  soft_int event occurs, the corresponding bit will be set in this
register.  To clear the Event, set the corresponding bit in this register.]]></description>
                    <addressOffset>0x0028</addressOffset>
                    <resetValue>0x00</resetValue>
                    <size>32</size>
                    <fields>
                        <field>
                            <name>soft_int</name>
                            <msb>0</msb>
                            <bitRange>[0:0]</bitRange>
                            <lsb>0</lsb>
                            <description><![CDATA[`1` if a `soft_int` event occurred. This Event is triggered on a **falling**
edge.]]></description>
                        </field>
                    </fields>
                </register>
                <register>
                    <name>EV_ENABLE</name>
                    <description><![CDATA[This register enables the corresponding soft_int events.  Write a ``0`` to this
register to disable individual events.]]></description>
                    <addressOffset>0x002c</addressOffset>
                    <resetValue>0x00</resetValue>
                    <size>32</size>
                    <fields>
                        <field>
                            <name>soft_int</name>
                            <msb>0</msb>
                            <bitRange>[0:0]</bitRange>
                            <lsb>0</lsb>
                            <description><![CDATA[Write a ``1`` to enable the ``soft_int`` Event]]></description>
                        </field>
                    </fields>
                </register>
            </registers>
            <addressBlock>
                <offset>0</offset>
                <size>0x30</size>
                <usage>registers</usage>
            </addressBlock>
            <interrupt>
                <name>susres</name>
                <value>9</value>
            </interrupt>
        </peripheral>
        <peripheral>
            <name>POWER</name>
            <baseAddress>0xF0014000</baseAddress>
            <groupName>POWER</groupName>
            <registers>
                <register>
                    <name>POWER</name>
                    <addressOffset>0x0000</addressOffset>
                    <resetValue>0x20a</resetValue>
                    <size>32</size>
                    <fields>
                        <field>
                            <name>audio</name>
                            <msb>0</msb>
                            <bitRange>[0:0]</bitRange>
                            <lsb>0</lsb>
                            <description><![CDATA[Write `1` to power on the audio subsystem]]></description>
                        </field>
                        <field>
                            <name>self</name>
                            <msb>1</msb>
                            <bitRange>[1:1]</bitRange>
                            <lsb>1</lsb>
                            <description><![CDATA[Writing `1` forces self power-on (overrides the EC's ability to power me down)]]></description>
                        </field>
                        <field>
                            <name>ec_snoop</name>
                            <msb>2</msb>
                            <bitRange>[2:2]</bitRange>
                            <lsb>2</lsb>
                            <description><![CDATA[Writing `1` allows the insecure EC to snoop a couple keyboard pads for wakeup
key sequence recognition]]></description>
                        </field>
                        <field>
                            <name>state</name>
                            <msb>4</msb>
                            <bitRange>[4:3]</bitRange>
                            <lsb>3</lsb>
                            <description><![CDATA[Current SoC power state. 0x=off or not ready, 10=on and safe to shutdown, 11=on
and not safe to shut down, resets to 01 to allow extSRAM access immediately
during init]]></description>
                        </field>
                        <field>
                            <name>reset_ec</name>
                            <msb>5</msb>
                            <bitRange>[5:5]</bitRange>
                            <lsb>5</lsb>
                            <description><![CDATA[Writing a `1` forces EC into reset. Requires write of `0` to release reset.]]></description>
                        </field>
                        <field>
                            <name>up5k_on</name>
                            <msb>6</msb>
                            <bitRange>[6:6]</bitRange>
                            <lsb>6</lsb>
                            <description><![CDATA[Writing a `1` pulses the UP5K domain to turn on]]></description>
                        </field>
                        <field>
                            <name>boostmode</name>
                            <msb>7</msb>
                            <bitRange>[7:7]</bitRange>
                            <lsb>7</lsb>
                            <description><![CDATA[Writing a `1` causes the USB port to source 5V. To be active only when playing
the host role.]]></description>
                        </field>
                        <field>
                            <name>selfdestruct</name>
                            <msb>8</msb>
                            <bitRange>[8:8]</bitRange>
                            <lsb>8</lsb>
                            <description><![CDATA[Set this bit to clear BBRAM AES key (if used) and cut power in an annoying-to-
reset fashion]]></description>
                        </field>
                        <field>
                            <name>crypto_on</name>
                            <msb>9</msb>
                            <bitRange>[9:9]</bitRange>
                            <lsb>9</lsb>
                            <description><![CDATA[Writing a `1` to this bit turns the clock on to the crypto accelerators.
Configured to currently override power to `on` at boot to ease system setup.]]></description>
                        </field>
                        <field>
                            <name>ignore_locked</name>
                            <msb>10</msb>
                            <bitRange>[10:10]</bitRange>
                            <lsb>10</lsb>
                            <description><![CDATA[Writing a `1` to this bit causes the reset to ignore the PLL lock status]]></description>
                        </field>
                        <field>
                            <name>disable_wfi</name>
                            <msb>11</msb>
                            <bitRange>[11:11]</bitRange>
                            <lsb>11</lsb>
                            <description><![CDATA[Writing a `1` to this bit causes WFI throttling to be disabled]]></description>
                        </field>
                    </fields>
                </register>
                <register>
                    <name>CLK_STATUS</name>
                    <addressOffset>0x0004</addressOffset>
                    <resetValue>0x00</resetValue>
                    <size>32</size>
                    <fields>
                        <field>
                            <name>crypto_on</name>
                            <msb>0</msb>
                            <bitRange>[0:0]</bitRange>
                            <lsb>0</lsb>
                            <description><![CDATA[The actual crypto clock power on signal, after OR'ing between three separate
sources (power, sha512, and engine25519)]]></description>
                        </field>
                        <field>
                            <name>sha_on</name>
                            <msb>1</msb>
                            <bitRange>[1:1]</bitRange>
                            <lsb>1</lsb>
                            <description><![CDATA[Readback of SHA block power setting]]></description>
                        </field>
                        <field>
                            <name>engine_on</name>
                            <msb>2</msb>
                            <bitRange>[2:2]</bitRange>
                            <lsb>2</lsb>
                            <description><![CDATA[Readback of Engine25519 block power setting]]></description>
                        </field>
                        <field>
                            <name>btpower_on</name>
                            <msb>3</msb>
                            <bitRange>[3:3]</bitRange>
                            <lsb>3</lsb>
                            <description><![CDATA[Readback of this block's override-on power setting]]></description>
                        </field>
                    </fields>
                </register>
                <register>
                    <name>WAKEUP_SOURCE</name>
                    <addressOffset>0x0008</addressOffset>
                    <resetValue>0xff</resetValue>
                    <size>32</size>
                    <fields>
                        <field>
                            <name>kbd</name>
                            <msb>0</msb>
                            <bitRange>[0:0]</bitRange>
                            <lsb>0</lsb>
                            <description><![CDATA[Use the keyboard as wakeup source]]></description>
                        </field>
                        <field>
                            <name>ticktimer</name>
                            <msb>1</msb>
                            <bitRange>[1:1]</bitRange>
                            <lsb>1</lsb>
                            <description><![CDATA[Use the ticktimer as wakeup source]]></description>
                        </field>
                        <field>
                            <name>timer0</name>
                            <msb>2</msb>
                            <bitRange>[2:2]</bitRange>
                            <lsb>2</lsb>
                            <description><![CDATA[Use timer0 (os timer) as wakeup source]]></description>
                        </field>
                        <field>
                            <name>usb</name>
                            <msb>3</msb>
                            <bitRange>[3:3]</bitRange>
                            <lsb>3</lsb>
                            <description><![CDATA[Use USB k-transition as wakeup source]]></description>
                        </field>
                        <field>
                            <name>audio</name>
                            <msb>4</msb>
                            <bitRange>[4:4]</bitRange>
                            <lsb>4</lsb>
                            <description><![CDATA[Use audio FIFO empty as wakeup source]]></description>
                        </field>
                        <field>
                            <name>com</name>
                            <msb>5</msb>
                            <bitRange>[5:5]</bitRange>
                            <lsb>5</lsb>
                            <description><![CDATA[Use COM hold falling as wakeup source]]></description>
                        </field>
                        <field>
                            <name>rtc</name>
                            <msb>6</msb>
                            <bitRange>[6:6]</bitRange>
                            <lsb>6</lsb>
                            <description><![CDATA[Use RTC external interrupt as wakeup source]]></description>
                        </field>
                        <field>
                            <name>console</name>
                            <msb>7</msb>
                            <bitRange>[7:7]</bitRange>
                            <lsb>7</lsb>
                            <description><![CDATA[Use the console UART RX line dropping as wakeup source]]></description>
                        </field>
                    </fields>
                </register>
                <register>
                    <name>ACTIVITY_RATE</name>
                    <addressOffset>0x000c</addressOffset>
                    <resetValue>0x00</resetValue>
                    <size>32</size>
                    <fields>
                        <field>
                            <name>counts_awake</name>
                            <msb>30</msb>
                            <bitRange>[30:0]</bitRange>
                            <lsb>0</lsb>
                            <description><![CDATA[number of counts in the last sample interval that we were active]]></description>
                        </field>
                    </fields>
                </register>
                <register>
                    <name>SAMPLING_PERIOD</name>
                    <addressOffset>0x0010</addressOffset>
                    <resetValue>0x00</resetValue>
                    <size>32</size>
                    <fields>
                        <field>
                            <name>sample_period</name>
                            <msb>30</msb>
                            <bitRange>[30:0]</bitRange>
                            <lsb>0</lsb>
                            <description><![CDATA[Sampling period for counts awake, in 12MHz cycles]]></description>
                        </field>
                        <field>
                            <name>kill_sampler</name>
                            <msb>31</msb>
                            <bitRange>[31:31]</bitRange>
                            <lsb>31</lsb>
                            <description><![CDATA[When set, permanently disable reporting (in case you don't want the high-
resolutionn timing sidechannel)]]></description>
                        </field>
                    </fields>
                </register>
                <register>
                    <name>VIBE</name>
                    <description><![CDATA[Vibration motor configuration register]]></description>
                    <addressOffset>0x0014</addressOffset>
                    <resetValue>0x00</resetValue>
                    <size>32</size>
                    <fields>
                        <field>
                            <name>vibe</name>
                            <msb>0</msb>
                            <bitRange>[0:0]</bitRange>
                            <lsb>0</lsb>
                            <description><![CDATA[Turn on vibration motor]]></description>
                        </field>
                    </fields>
                </register>
                <register>
                    <name>EV_STATUS</name>
                    <description><![CDATA[update available to activity register]]></description>
                    <addressOffset>0x0018</addressOffset>
                    <resetValue>0x00</resetValue>
                    <size>32</size>
                    <fields>
                        <field>
                            <name>usb_attach</name>
                            <msb>0</msb>
                            <bitRange>[0:0]</bitRange>
                            <lsb>0</lsb>
                            <description><![CDATA[Level of the ``usb_attach`` event]]></description>
                        </field>
                        <field>
                            <name>activity_update</name>
                            <msb>1</msb>
                            <bitRange>[1:1]</bitRange>
                            <lsb>1</lsb>
                            <description><![CDATA[Level of the ``activity_update`` event]]></description>
                        </field>
                    </fields>
                </register>
                <register>
                    <name>EV_PENDING</name>
                    <description><![CDATA[update available to activity register]]></description>
                    <addressOffset>0x001c</addressOffset>
                    <resetValue>0x00</resetValue>
                    <size>32</size>
                    <fields>
                        <field>
                            <name>usb_attach</name>
                            <msb>0</msb>
                            <bitRange>[0:0]</bitRange>
                            <lsb>0</lsb>
                            <description><![CDATA[USB attach event]]></description>
                        </field>
                        <field>
                            <name>activity_update</name>
                            <msb>1</msb>
                            <bitRange>[1:1]</bitRange>
                            <lsb>1</lsb>
                            <description><![CDATA[update available to activity register]]></description>
                        </field>
                    </fields>
                </register>
                <register>
                    <name>EV_ENABLE</name>
                    <description><![CDATA[update available to activity register]]></description>
                    <addressOffset>0x0020</addressOffset>
                    <resetValue>0x00</resetValue>
                    <size>32</size>
                    <fields>
                        <field>
                            <name>usb_attach</name>
                            <msb>0</msb>
                            <bitRange>[0:0]</bitRange>
                            <lsb>0</lsb>
                            <description><![CDATA[Write a ``1`` to enable the ``usb_attach`` Event]]></description>
                        </field>
                        <field>
                            <name>activity_update</name>
                            <msb>1</msb>
                            <bitRange>[1:1]</bitRange>
                            <lsb>1</lsb>
                            <description><![CDATA[Write a ``1`` to enable the ``activity_update`` Event]]></description>
                        </field>
                    </fields>
                </register>
            </registers>
            <addressBlock>
                <offset>0</offset>
                <size>0x24</size>
                <usage>registers</usage>
            </addressBlock>
            <interrupt>
                <name>power</name>
                <value>10</value>
            </interrupt>
        </peripheral>
        <peripheral>
            <name>SPINOR</name>
            <baseAddress>0xF0015000</baseAddress>
            <groupName>SPINOR</groupName>
            <registers>
                <register>
                    <name>CONFIG</name>
                    <addressOffset>0x0000</addressOffset>
                    <resetValue>0x0a</resetValue>
                    <size>32</size>
                    <fields>
                        <field>
                            <name>dummy</name>
                            <msb>4</msb>
                            <bitRange>[4:0]</bitRange>
                            <lsb>0</lsb>
                            <description><![CDATA[Number of dummy cycles]]></description>
                        </field>
                    </fields>
                </register>
                <register>
                    <name>DELAY_CONFIG</name>
                    <addressOffset>0x0004</addressOffset>
                    <resetValue>0x00</resetValue>
                    <size>32</size>
                    <fields>
                        <field>
                            <name>d</name>
                            <msb>4</msb>
                            <bitRange>[4:0]</bitRange>
                            <lsb>0</lsb>
                            <description><![CDATA[Delay amount; each increment is 78ps]]></description>
                        </field>
                        <field>
                            <name>load</name>
                            <msb>5</msb>
                            <bitRange>[5:5]</bitRange>
                            <lsb>5</lsb>
                            <description><![CDATA[Force delay taps to delay_d]]></description>
                        </field>
                    </fields>
                </register>
                <register>
                    <name>DELAY_STATUS</name>
                    <addressOffset>0x0008</addressOffset>
                    <resetValue>0x00</resetValue>
                    <size>32</size>
                    <fields>
                        <field>
                            <name>q</name>
                            <msb>4</msb>
                            <bitRange>[4:0]</bitRange>
                            <lsb>0</lsb>
                            <description><![CDATA[Readback of current delay amount, useful if inc/ce is used to set]]></description>
                        </field>
                    </fields>
                </register>
                <register>
                    <name>COMMAND</name>
                    <description><![CDATA[Write individual bits to issue special commands to SPI; setting multiple bits at
once leads to undefined behavior.]]></description>
                    <addressOffset>0x000c</addressOffset>
                    <resetValue>0x00</resetValue>
                    <size>32</size>
                    <fields>
                        <field>
                            <name>wakeup</name>
                            <msb>0</msb>
                            <bitRange>[0:0]</bitRange>
                            <lsb>0</lsb>
                            <description><![CDATA[Sequence through init & wakeup routine]]></description>
                        </field>
                        <field>
                            <name>exec_cmd</name>
                            <msb>1</msb>
                            <bitRange>[1:1]</bitRange>
                            <lsb>1</lsb>
                            <description><![CDATA[Writing a `1` executes a manual command]]></description>
                        </field>
                        <field>
                            <name>cmd_code</name>
                            <msb>9</msb>
                            <bitRange>[9:2]</bitRange>
                            <lsb>2</lsb>
                            <description><![CDATA[Manual command code (first 8 bits, e.g. PP4B is 0x12)]]></description>
                        </field>
                        <field>
                            <name>has_arg</name>
                            <msb>10</msb>
                            <bitRange>[10:10]</bitRange>
                            <lsb>10</lsb>
                            <description><![CDATA[When set, transmits the value of `cmd_arg` as the argument to the command]]></description>
                        </field>
                        <field>
                            <name>dummy_cycles</name>
                            <msb>15</msb>
                            <bitRange>[15:11]</bitRange>
                            <lsb>11</lsb>
                            <description><![CDATA[Number of dummy cycles for manual command; 0 implies a write, >0 implies read]]></description>
                        </field>
                        <field>
                            <name>data_words</name>
                            <msb>23</msb>
                            <bitRange>[23:16]</bitRange>
                            <lsb>16</lsb>
                            <description><![CDATA[Number of data words (2x bytes)]]></description>
                        </field>
                        <field>
                            <name>lock_reads</name>
                            <msb>24</msb>
                            <bitRange>[24:24]</bitRange>
                            <lsb>24</lsb>
                            <description><![CDATA[When set, locks out read operations (recommended when doing programming)]]></description>
                        </field>
                    </fields>
                </register>
                <register>
                    <name>CMD_ARG</name>
                    <description><![CDATA[Command argument]]></description>
                    <addressOffset>0x0010</addressOffset>
                    <resetValue>0x00</resetValue>
                    <size>32</size>
                    <fields>
                        <field>
                            <name>cmd_arg</name>
                            <msb>31</msb>
                            <bitRange>[31:0]</bitRange>
                            <lsb>0</lsb>
                            <description><![CDATA[Argument to manual command]]></description>
                        </field>
                    </fields>
                </register>
                <register>
                    <name>CMD_RBK_DATA</name>
                    <description><![CDATA[Readback data from commands]]></description>
                    <addressOffset>0x0014</addressOffset>
                    <resetValue>0x00</resetValue>
                    <size>32</size>
                    <fields>
                        <field>
                            <name>cmd_rbk_data</name>
                            <msb>31</msb>
                            <bitRange>[31:0]</bitRange>
                            <lsb>0</lsb>
                            <description><![CDATA[Data read back from a cmd_code that has `write_code` set to 0]]></description>
                        </field>
                    </fields>
                </register>
                <register>
                    <name>STATUS</name>
                    <description><![CDATA[Interface status]]></description>
                    <addressOffset>0x0018</addressOffset>
                    <resetValue>0x00</resetValue>
                    <size>32</size>
                    <fields>
                        <field>
                            <name>wip</name>
                            <msb>0</msb>
                            <bitRange>[0:0]</bitRange>
                            <lsb>0</lsb>
                            <description><![CDATA[Operation in progress (write or erease)]]></description>
                        </field>
                    </fields>
                </register>
                <register>
                    <name>WDATA</name>
                    <description><![CDATA[Page data to write to FLASH]]></description>
                    <addressOffset>0x001c</addressOffset>
                    <resetValue>0x00</resetValue>
                    <size>32</size>
                    <fields>
                        <field>
                            <name>wdata</name>
                            <msb>15</msb>
                            <bitRange>[15:0]</bitRange>
                            <lsb>0</lsb>
                            <description><![CDATA[16-bit wide write data presented to FLASH, committed to a 128-entry deep FIFO.
Writes to this register are not cached; note that writes to the SPINOR address
space are also committed to the FIFO, but this space is cached by the CPU, and
therefore not guaranteed to be coherent or in order. The direct wishbone-write
address space is provisioned for e.g. USB bus masters that don't have caching.]]></description>
                        </field>
                    </fields>
                </register>
                <register>
                    <name>EV_STATUS</name>
                    <description><![CDATA[An ECC event has happened on the current block; triggered by falling edge of
ECC_N]]></description>
                    <addressOffset>0x0020</addressOffset>
                    <resetValue>0x00</resetValue>
                    <size>32</size>
                    <fields>
                        <field>
                            <name>ecc_error</name>
                            <msb>0</msb>
                            <bitRange>[0:0]</bitRange>
                            <lsb>0</lsb>
                            <description><![CDATA[Level of the ``ecc_error`` event]]></description>
                        </field>
                    </fields>
                </register>
                <register>
                    <name>EV_PENDING</name>
                    <description><![CDATA[An ECC event has happened on the current block; triggered by falling edge of
ECC_N]]></description>
                    <addressOffset>0x0024</addressOffset>
                    <resetValue>0x00</resetValue>
                    <size>32</size>
                    <fields>
                        <field>
                            <name>ecc_error</name>
                            <msb>0</msb>
                            <bitRange>[0:0]</bitRange>
                            <lsb>0</lsb>
                            <description><![CDATA[An ECC event has happened on the current block; triggered by falling edge of
ECC_N]]></description>
                        </field>
                    </fields>
                </register>
                <register>
                    <name>EV_ENABLE</name>
                    <description><![CDATA[An ECC event has happened on the current block; triggered by falling edge of
ECC_N]]></description>
                    <addressOffset>0x0028</addressOffset>
                    <resetValue>0x00</resetValue>
                    <size>32</size>
                    <fields>
                        <field>
                            <name>ecc_error</name>
                            <msb>0</msb>
                            <bitRange>[0:0]</bitRange>
                            <lsb>0</lsb>
                            <description><![CDATA[Write a ``1`` to enable the ``ecc_error`` Event]]></description>
                        </field>
                    </fields>
                </register>
                <register>
                    <name>ECC_ADDRESS</name>
                    <addressOffset>0x002c</addressOffset>
                    <resetValue>0x00</resetValue>
                    <size>32</size>
                    <fields>
                        <field>
                            <name>ecc_address</name>
                            <msb>31</msb>
                            <bitRange>[31:0]</bitRange>
                            <lsb>0</lsb>
                            <description><![CDATA[Address of the most recent ECC event]]></description>
                        </field>
                    </fields>
                </register>
                <register>
                    <name>ECC_STATUS</name>
                    <addressOffset>0x0030</addressOffset>
                    <resetValue>0x00</resetValue>
                    <size>32</size>
                    <fields>
                        <field>
                            <name>ecc_error</name>
                            <msb>0</msb>
                            <bitRange>[0:0]</bitRange>
                            <lsb>0</lsb>
                            <description><![CDATA[Live status of the ECS_N bit (ECC error on current packet when low)]]></description>
                        </field>
                        <field>
                            <name>ecc_overflow</name>
                            <msb>1</msb>
                            <bitRange>[1:1]</bitRange>
                            <lsb>1</lsb>
                            <description><![CDATA[More than one ECS_N event has happened since th last time ecc_address was
checked]]></description>
                        </field>
                    </fields>
                </register>
            </registers>
            <addressBlock>
                <offset>0</offset>
                <size>0x34</size>
                <usage>registers</usage>
            </addressBlock>
        </peripheral>
        <peripheral>
            <name>KEYBOARD</name>
            <baseAddress>0xF0016000</baseAddress>
            <groupName>KEYBOARD</groupName>
            <registers>
                <register>
                    <name>UART_CHAR</name>
                    <addressOffset>0x0000</addressOffset>
                    <resetValue>0x00</resetValue>
                    <size>32</size>
                    <fields>
                        <field>
                            <name>char</name>
                            <msb>7</msb>
                            <bitRange>[7:0]</bitRange>
                            <lsb>0</lsb>
                            <description><![CDATA[character value being injected]]></description>
                        </field>
                        <field>
                            <name>stb</name>
                            <msb>8</msb>
                            <bitRange>[8:8]</bitRange>
                            <lsb>8</lsb>
                            <description><![CDATA[current strobe value (for debugging)]]></description>
                        </field>
                    </fields>
                </register>
                <register>
                    <name>ROW0DAT</name>
                    <description><![CDATA[Column data for the given row]]></description>
                    <addressOffset>0x0004</addressOffset>
                    <resetValue>0x00</resetValue>
                    <size>32</size>
                    <fields>
                        <field>
                            <name>row0dat</name>
                            <msb>9</msb>
                            <bitRange>[9:0]</bitRange>
                            <lsb>0</lsb>
                        </field>
                    </fields>
                </register>
                <register>
                    <name>ROW1DAT</name>
                    <description><![CDATA[Column data for the given row]]></description>
                    <addressOffset>0x0008</addressOffset>
                    <resetValue>0x00</resetValue>
                    <size>32</size>
                    <fields>
                        <field>
                            <name>row1dat</name>
                            <msb>9</msb>
                            <bitRange>[9:0]</bitRange>
                            <lsb>0</lsb>
                        </field>
                    </fields>
                </register>
                <register>
                    <name>ROW2DAT</name>
                    <description><![CDATA[Column data for the given row]]></description>
                    <addressOffset>0x000c</addressOffset>
                    <resetValue>0x00</resetValue>
                    <size>32</size>
                    <fields>
                        <field>
                            <name>row2dat</name>
                            <msb>9</msb>
                            <bitRange>[9:0]</bitRange>
                            <lsb>0</lsb>
                        </field>
                    </fields>
                </register>
                <register>
                    <name>ROW3DAT</name>
                    <description><![CDATA[Column data for the given row]]></description>
                    <addressOffset>0x0010</addressOffset>
                    <resetValue>0x00</resetValue>
                    <size>32</size>
                    <fields>
                        <field>
                            <name>row3dat</name>
                            <msb>9</msb>
                            <bitRange>[9:0]</bitRange>
                            <lsb>0</lsb>
                        </field>
                    </fields>
                </register>
                <register>
                    <name>ROW4DAT</name>
                    <description><![CDATA[Column data for the given row]]></description>
                    <addressOffset>0x0014</addressOffset>
                    <resetValue>0x00</resetValue>
                    <size>32</size>
                    <fields>
                        <field>
                            <name>row4dat</name>
                            <msb>9</msb>
                            <bitRange>[9:0]</bitRange>
                            <lsb>0</lsb>
                        </field>
                    </fields>
                </register>
                <register>
                    <name>ROW5DAT</name>
                    <description><![CDATA[Column data for the given row]]></description>
                    <addressOffset>0x0018</addressOffset>
                    <resetValue>0x00</resetValue>
                    <size>32</size>
                    <fields>
                        <field>
                            <name>row5dat</name>
                            <msb>9</msb>
                            <bitRange>[9:0]</bitRange>
                            <lsb>0</lsb>
                        </field>
                    </fields>
                </register>
                <register>
                    <name>ROW6DAT</name>
                    <description><![CDATA[Column data for the given row]]></description>
                    <addressOffset>0x001c</addressOffset>
                    <resetValue>0x00</resetValue>
                    <size>32</size>
                    <fields>
                        <field>
                            <name>row6dat</name>
                            <msb>9</msb>
                            <bitRange>[9:0]</bitRange>
                            <lsb>0</lsb>
                        </field>
                    </fields>
                </register>
                <register>
                    <name>ROW7DAT</name>
                    <description><![CDATA[Column data for the given row]]></description>
                    <addressOffset>0x0020</addressOffset>
                    <resetValue>0x00</resetValue>
                    <size>32</size>
                    <fields>
                        <field>
                            <name>row7dat</name>
                            <msb>9</msb>
                            <bitRange>[9:0]</bitRange>
                            <lsb>0</lsb>
                        </field>
                    </fields>
                </register>
                <register>
                    <name>ROW8DAT</name>
                    <description><![CDATA[Column data for the given row]]></description>
                    <addressOffset>0x0024</addressOffset>
                    <resetValue>0x00</resetValue>
                    <size>32</size>
                    <fields>
                        <field>
                            <name>row8dat</name>
                            <msb>9</msb>
                            <bitRange>[9:0]</bitRange>
                            <lsb>0</lsb>
                        </field>
                    </fields>
                </register>
                <register>
                    <name>EV_STATUS</name>
                    <description><![CDATA[Key injection request received]]></description>
                    <addressOffset>0x0028</addressOffset>
                    <resetValue>0x00</resetValue>
                    <size>32</size>
                    <fields>
                        <field>
                            <name>keypressed</name>
                            <msb>0</msb>
                            <bitRange>[0:0]</bitRange>
                            <lsb>0</lsb>
                            <description><![CDATA[Level of the ``keypressed`` event]]></description>
                        </field>
                        <field>
                            <name>inject</name>
                            <msb>1</msb>
                            <bitRange>[1:1]</bitRange>
                            <lsb>1</lsb>
                            <description><![CDATA[Level of the ``inject`` event]]></description>
                        </field>
                    </fields>
                </register>
                <register>
                    <name>EV_PENDING</name>
                    <description><![CDATA[Key injection request received]]></description>
                    <addressOffset>0x002c</addressOffset>
                    <resetValue>0x00</resetValue>
                    <size>32</size>
                    <fields>
                        <field>
                            <name>keypressed</name>
                            <msb>0</msb>
                            <bitRange>[0:0]</bitRange>
                            <lsb>0</lsb>
                            <description><![CDATA[Triggered every time there is a difference in the row state]]></description>
                        </field>
                        <field>
                            <name>inject</name>
                            <msb>1</msb>
                            <bitRange>[1:1]</bitRange>
                            <lsb>1</lsb>
                            <description><![CDATA[Key injection request received]]></description>
                        </field>
                    </fields>
                </register>
                <register>
                    <name>EV_ENABLE</name>
                    <description><![CDATA[Key injection request received]]></description>
                    <addressOffset>0x0030</addressOffset>
                    <resetValue>0x00</resetValue>
                    <size>32</size>
                    <fields>
                        <field>
                            <name>keypressed</name>
                            <msb>0</msb>
                            <bitRange>[0:0]</bitRange>
                            <lsb>0</lsb>
                            <description><![CDATA[Write a ``1`` to enable the ``keypressed`` Event]]></description>
                        </field>
                        <field>
                            <name>inject</name>
                            <msb>1</msb>
                            <bitRange>[1:1]</bitRange>
                            <lsb>1</lsb>
                            <description><![CDATA[Write a ``1`` to enable the ``inject`` Event]]></description>
                        </field>
                    </fields>
                </register>
                <register>
                    <name>ROWCHANGE</name>
                    <description><![CDATA[The rows that changed at the point of interrupt generation. Does not update
again until the interrupt is serviced.]]></description>
                    <addressOffset>0x0034</addressOffset>
                    <resetValue>0x00</resetValue>
                    <size>32</size>
                    <fields>
                        <field>
                            <name>rowchange</name>
                            <msb>8</msb>
                            <bitRange>[8:0]</bitRange>
                            <lsb>0</lsb>
                        </field>
                    </fields>
                </register>
            </registers>
            <addressBlock>
                <offset>0</offset>
                <size>0x38</size>
                <usage>registers</usage>
            </addressBlock>
            <interrupt>
                <name>keyboard</name>
                <value>11</value>
            </interrupt>
        </peripheral>
        <peripheral>
            <name>KEYINJECT</name>
            <baseAddress>0xF0017000</baseAddress>
            <groupName>KEYINJECT</groupName>
            <registers>
                <register>
                    <name>UART_CHAR</name>
                    <addressOffset>0x0000</addressOffset>
                    <resetValue>0x00</resetValue>
                    <size>32</size>
                    <fields>
                        <field>
                            <name>char</name>
                            <msb>7</msb>
                            <bitRange>[7:0]</bitRange>
                            <lsb>0</lsb>
                            <description><![CDATA[character value to inject. Automatically raises an interrupt upon write. There
is no interlock or FIFO buffering on this, so you can lose characters if you
inject too fast.]]></description>
                        </field>
                        <field>
                            <name>disable</name>
                            <msb>8</msb>
                            <bitRange>[8:8]</bitRange>
                            <lsb>8</lsb>
                            <description><![CDATA[writing a 1 permanently disables the block, until the next cold boot]]></description>
                        </field>
                    </fields>
                </register>
            </registers>
            <addressBlock>
                <offset>0</offset>
                <size>0x4</size>
                <usage>registers</usage>
            </addressBlock>
        </peripheral>
        <peripheral>
            <name>SEED</name>
            <baseAddress>0xF0018000</baseAddress>
            <groupName>SEED</groupName>
            <registers>
                <register>
                    <name>SEED1</name>
                    <description><![CDATA[Bits 32-63 of `SEED_SEED`. Seed used for the build]]></description>
                    <addressOffset>0x0000</addressOffset>
<<<<<<< HEAD
                    <resetValue>0x24a0246f</resetValue>
=======
                    <resetValue>0x199653c4</resetValue>
>>>>>>> d791548b
                    <size>32</size>
                    <fields>
                        <field>
                            <name>seed</name>
                            <msb>31</msb>
                            <bitRange>[31:0]</bitRange>
                            <lsb>0</lsb>
                        </field>
                    </fields>
                </register>
                <register>
                    <name>SEED0</name>
                    <description><![CDATA[Bits 0-31 of `SEED_SEED`.]]></description>
                    <addressOffset>0x0004</addressOffset>
<<<<<<< HEAD
                    <resetValue>0x43f81cb4</resetValue>
=======
                    <resetValue>0x5a781786</resetValue>
>>>>>>> d791548b
                    <size>32</size>
                    <fields>
                        <field>
                            <name>seed</name>
                            <msb>31</msb>
                            <bitRange>[31:0]</bitRange>
                            <lsb>0</lsb>
                        </field>
                    </fields>
                </register>
            </registers>
            <addressBlock>
                <offset>0</offset>
                <size>0x8</size>
                <usage>registers</usage>
            </addressBlock>
        </peripheral>
        <peripheral>
            <name>KEYROM</name>
            <baseAddress>0xF0019000</baseAddress>
            <groupName>KEYROM</groupName>
            <registers>
                <register>
                    <name>ADDRESS</name>
                    <description><![CDATA[address for ROM]]></description>
                    <addressOffset>0x0000</addressOffset>
                    <resetValue>0x00</resetValue>
                    <size>32</size>
                    <fields>
                        <field>
                            <name>address</name>
                            <msb>7</msb>
                            <bitRange>[7:0]</bitRange>
                            <lsb>0</lsb>
                        </field>
                    </fields>
                </register>
                <register>
                    <name>DATA</name>
                    <description><![CDATA[data from ROM]]></description>
                    <addressOffset>0x0004</addressOffset>
                    <resetValue>0x00</resetValue>
                    <size>32</size>
                    <fields>
                        <field>
                            <name>data</name>
                            <msb>31</msb>
                            <bitRange>[31:0]</bitRange>
                            <lsb>0</lsb>
                        </field>
                    </fields>
                </register>
            </registers>
            <addressBlock>
                <offset>0</offset>
                <size>0x8</size>
                <usage>registers</usage>
            </addressBlock>
        </peripheral>
        <peripheral>
            <name>AUDIO</name>
            <baseAddress>0xF001A000</baseAddress>
            <groupName>AUDIO</groupName>
            <registers>
                <register>
                    <name>EV_STATUS</name>
                    <description><![CDATA[Indicates a Tx error has happened (over/underflow]]></description>
                    <addressOffset>0x0000</addressOffset>
                    <resetValue>0x00</resetValue>
                    <size>32</size>
                    <fields>
                        <field>
                            <name>rx_ready</name>
                            <msb>0</msb>
                            <bitRange>[0:0]</bitRange>
                            <lsb>0</lsb>
                            <description><![CDATA[Level of the ``rx_ready`` event]]></description>
                        </field>
                        <field>
                            <name>rx_error</name>
                            <msb>1</msb>
                            <bitRange>[1:1]</bitRange>
                            <lsb>1</lsb>
                            <description><![CDATA[Level of the ``rx_error`` event]]></description>
                        </field>
                        <field>
                            <name>tx_ready</name>
                            <msb>2</msb>
                            <bitRange>[2:2]</bitRange>
                            <lsb>2</lsb>
                            <description><![CDATA[Level of the ``tx_ready`` event]]></description>
                        </field>
                        <field>
                            <name>tx_error</name>
                            <msb>3</msb>
                            <bitRange>[3:3]</bitRange>
                            <lsb>3</lsb>
                            <description><![CDATA[Level of the ``tx_error`` event]]></description>
                        </field>
                    </fields>
                </register>
                <register>
                    <name>EV_PENDING</name>
                    <description><![CDATA[Indicates a Tx error has happened (over/underflow]]></description>
                    <addressOffset>0x0004</addressOffset>
                    <resetValue>0x00</resetValue>
                    <size>32</size>
                    <fields>
                        <field>
                            <name>rx_ready</name>
                            <msb>0</msb>
                            <bitRange>[0:0]</bitRange>
                            <lsb>0</lsb>
                            <description><![CDATA[Indicates FIFO is ready to read]]></description>
                        </field>
                        <field>
                            <name>rx_error</name>
                            <msb>1</msb>
                            <bitRange>[1:1]</bitRange>
                            <lsb>1</lsb>
                            <description><![CDATA[Indicates an Rx error has happened (over/underflow)]]></description>
                        </field>
                        <field>
                            <name>tx_ready</name>
                            <msb>2</msb>
                            <bitRange>[2:2]</bitRange>
                            <lsb>2</lsb>
                            <description><![CDATA[Indicates enough space available for next Tx quanta of 256 words]]></description>
                        </field>
                        <field>
                            <name>tx_error</name>
                            <msb>3</msb>
                            <bitRange>[3:3]</bitRange>
                            <lsb>3</lsb>
                            <description><![CDATA[Indicates a Tx error has happened (over/underflow]]></description>
                        </field>
                    </fields>
                </register>
                <register>
                    <name>EV_ENABLE</name>
                    <description><![CDATA[Indicates a Tx error has happened (over/underflow]]></description>
                    <addressOffset>0x0008</addressOffset>
                    <resetValue>0x00</resetValue>
                    <size>32</size>
                    <fields>
                        <field>
                            <name>rx_ready</name>
                            <msb>0</msb>
                            <bitRange>[0:0]</bitRange>
                            <lsb>0</lsb>
                            <description><![CDATA[Write a ``1`` to enable the ``rx_ready`` Event]]></description>
                        </field>
                        <field>
                            <name>rx_error</name>
                            <msb>1</msb>
                            <bitRange>[1:1]</bitRange>
                            <lsb>1</lsb>
                            <description><![CDATA[Write a ``1`` to enable the ``rx_error`` Event]]></description>
                        </field>
                        <field>
                            <name>tx_ready</name>
                            <msb>2</msb>
                            <bitRange>[2:2]</bitRange>
                            <lsb>2</lsb>
                            <description><![CDATA[Write a ``1`` to enable the ``tx_ready`` Event]]></description>
                        </field>
                        <field>
                            <name>tx_error</name>
                            <msb>3</msb>
                            <bitRange>[3:3]</bitRange>
                            <lsb>3</lsb>
                            <description><![CDATA[Write a ``1`` to enable the ``tx_error`` Event]]></description>
                        </field>
                    </fields>
                </register>
                <register>
                    <name>RX_CTL</name>
                    <description><![CDATA[Rx data path control]]></description>
                    <addressOffset>0x000c</addressOffset>
                    <resetValue>0x00</resetValue>
                    <size>32</size>
                    <fields>
                        <field>
                            <name>enable</name>
                            <msb>0</msb>
                            <bitRange>[0:0]</bitRange>
                            <lsb>0</lsb>
                            <description><![CDATA[Enable the receiving data]]></description>
                        </field>
                        <field>
                            <name>reset</name>
                            <msb>1</msb>
                            <bitRange>[1:1]</bitRange>
                            <lsb>1</lsb>
                            <description><![CDATA[Writing `1` resets the FIFO. Reset happens regardless of enable state.]]></description>
                        </field>
                    </fields>
                </register>
                <register>
                    <name>RX_STAT</name>
                    <description><![CDATA[Rx data path status]]></description>
                    <addressOffset>0x0010</addressOffset>
                    <resetValue>0x80000000</resetValue>
                    <size>32</size>
                    <fields>
                        <field>
                            <name>overflow</name>
                            <msb>0</msb>
                            <bitRange>[0:0]</bitRange>
                            <lsb>0</lsb>
                            <description><![CDATA[Rx overflow]]></description>
                        </field>
                        <field>
                            <name>underflow</name>
                            <msb>1</msb>
                            <bitRange>[1:1]</bitRange>
                            <lsb>1</lsb>
                            <description><![CDATA[Rx underflow]]></description>
                        </field>
                        <field>
                            <name>dataready</name>
                            <msb>2</msb>
                            <bitRange>[2:2]</bitRange>
                            <lsb>2</lsb>
                            <description><![CDATA[256 words of data loaded and ready to read]]></description>
                        </field>
                        <field>
                            <name>empty</name>
                            <msb>3</msb>
                            <bitRange>[3:3]</bitRange>
                            <lsb>3</lsb>
                            <description><![CDATA[No data available in FIFO to read]]></description>
                        </field>
                        <field>
                            <name>wrcount</name>
                            <msb>12</msb>
                            <bitRange>[12:4]</bitRange>
                            <lsb>4</lsb>
                            <description><![CDATA[Write count]]></description>
                        </field>
                        <field>
                            <name>rdcount</name>
                            <msb>21</msb>
                            <bitRange>[21:13]</bitRange>
                            <lsb>13</lsb>
                            <description><![CDATA[Read count]]></description>
                        </field>
                        <field>
                            <name>fifo_depth</name>
                            <msb>30</msb>
                            <bitRange>[30:22]</bitRange>
                            <lsb>22</lsb>
                            <description><![CDATA[FIFO depth as synthesized]]></description>
                        </field>
                        <field>
                            <name>concatenate_channels</name>
                            <msb>31</msb>
                            <bitRange>[31:31]</bitRange>
                            <lsb>31</lsb>
                            <description><![CDATA[Receive and send both channels atomically]]></description>
                        </field>
                    </fields>
                </register>
                <register>
                    <name>RX_CONF</name>
                    <description><![CDATA[Rx configuration]]></description>
                    <addressOffset>0x0014</addressOffset>
                    <resetValue>0xac4441</resetValue>
                    <size>32</size>
                    <fields>
                        <field>
                            <name>format</name>
                            <msb>1</msb>
                            <bitRange>[1:0]</bitRange>
                            <lsb>0</lsb>
                            <description><![CDATA[I2S sample format. I2S_FORMAT.I2S_LEFT_JUSTIFIED is left-justified,
I2S_FORMAT.I2S_STANDARD is I2S standard]]></description>
                        </field>
                        <field>
                            <name>sample_width</name>
                            <msb>7</msb>
                            <bitRange>[7:2]</bitRange>
                            <lsb>2</lsb>
                            <description><![CDATA[Single sample width]]></description>
                        </field>
                        <field>
                            <name>lrck_freq</name>
                            <msb>31</msb>
                            <bitRange>[31:8]</bitRange>
                            <lsb>8</lsb>
                            <description><![CDATA[Audio sampling rate frequency]]></description>
                        </field>
                    </fields>
                </register>
                <register>
                    <name>TX_CTL</name>
                    <description><![CDATA[Tx data path control]]></description>
                    <addressOffset>0x0018</addressOffset>
                    <resetValue>0x00</resetValue>
                    <size>32</size>
                    <fields>
                        <field>
                            <name>enable</name>
                            <msb>0</msb>
                            <bitRange>[0:0]</bitRange>
                            <lsb>0</lsb>
                            <description><![CDATA[Enable the transmission data]]></description>
                        </field>
                        <field>
                            <name>reset</name>
                            <msb>1</msb>
                            <bitRange>[1:1]</bitRange>
                            <lsb>1</lsb>
                            <description><![CDATA[Writing `1` resets the FIFO. Reset happens regardless of enable state.]]></description>
                        </field>
                    </fields>
                </register>
                <register>
                    <name>TX_STAT</name>
                    <description><![CDATA[Tx data path status]]></description>
                    <addressOffset>0x001c</addressOffset>
                    <resetValue>0x1000000</resetValue>
                    <size>32</size>
                    <fields>
                        <field>
                            <name>overflow</name>
                            <msb>0</msb>
                            <bitRange>[0:0]</bitRange>
                            <lsb>0</lsb>
                            <description><![CDATA[Tx overflow]]></description>
                        </field>
                        <field>
                            <name>underflow</name>
                            <msb>1</msb>
                            <bitRange>[1:1]</bitRange>
                            <lsb>1</lsb>
                            <description><![CDATA[Tx underflow]]></description>
                        </field>
                        <field>
                            <name>free</name>
                            <msb>2</msb>
                            <bitRange>[2:2]</bitRange>
                            <lsb>2</lsb>
                            <description><![CDATA[At least 256 words of space free]]></description>
                        </field>
                        <field>
                            <name>almostfull</name>
                            <msb>3</msb>
                            <bitRange>[3:3]</bitRange>
                            <lsb>3</lsb>
                            <description><![CDATA[Less than 8 words space available]]></description>
                        </field>
                        <field>
                            <name>full</name>
                            <msb>4</msb>
                            <bitRange>[4:4]</bitRange>
                            <lsb>4</lsb>
                            <description><![CDATA[FIFO is full or overfull]]></description>
                        </field>
                        <field>
                            <name>empty</name>
                            <msb>5</msb>
                            <bitRange>[5:5]</bitRange>
                            <lsb>5</lsb>
                            <description><![CDATA[FIFO is empty]]></description>
                        </field>
                        <field>
                            <name>wrcount</name>
                            <msb>14</msb>
                            <bitRange>[14:6]</bitRange>
                            <lsb>6</lsb>
                            <description><![CDATA[Tx write count]]></description>
                        </field>
                        <field>
                            <name>rdcount</name>
                            <msb>23</msb>
                            <bitRange>[23:15]</bitRange>
                            <lsb>15</lsb>
                            <description><![CDATA[Tx read count]]></description>
                        </field>
                        <field>
                            <name>concatenate_channels</name>
                            <msb>24</msb>
                            <bitRange>[24:24]</bitRange>
                            <lsb>24</lsb>
                            <description><![CDATA[Receive and send both channels atomically]]></description>
                        </field>
                    </fields>
                </register>
                <register>
                    <name>TX_CONF</name>
                    <description><![CDATA[TX configuration]]></description>
                    <addressOffset>0x0020</addressOffset>
                    <resetValue>0xac4441</resetValue>
                    <size>32</size>
                    <fields>
                        <field>
                            <name>format</name>
                            <msb>1</msb>
                            <bitRange>[1:0]</bitRange>
                            <lsb>0</lsb>
                            <description><![CDATA[I2S sample format. I2S_FORMAT.I2S_LEFT_JUSTIFIED is left-justified,
I2S_FORMAT.I2S_STANDARD is I2S standard]]></description>
                        </field>
                        <field>
                            <name>sample_width</name>
                            <msb>7</msb>
                            <bitRange>[7:2]</bitRange>
                            <lsb>2</lsb>
                            <description><![CDATA[Single sample width]]></description>
                        </field>
                        <field>
                            <name>lrck_freq</name>
                            <msb>31</msb>
                            <bitRange>[31:8]</bitRange>
                            <lsb>8</lsb>
                            <description><![CDATA[Audio sampling rate frequency]]></description>
                        </field>
                    </fields>
                </register>
            </registers>
            <addressBlock>
                <offset>0</offset>
                <size>0x24</size>
                <usage>registers</usage>
            </addressBlock>
            <interrupt>
                <name>audio</name>
                <value>12</value>
            </interrupt>
        </peripheral>
        <peripheral>
            <name>TRNG_KERNEL</name>
            <baseAddress>0xF001B000</baseAddress>
            <groupName>TRNG_KERNEL</groupName>
            <registers>
                <register>
                    <name>STATUS</name>
                    <addressOffset>0x0000</addressOffset>
                    <resetValue>0x00</resetValue>
                    <size>32</size>
                    <fields>
                        <field>
                            <name>ready</name>
                            <msb>0</msb>
                            <bitRange>[0:0]</bitRange>
                            <lsb>0</lsb>
                            <description><![CDATA[When set, indicates that the TRNG interface is capable of generating numbers]]></description>
                        </field>
                        <field>
                            <name>avail</name>
                            <msb>1</msb>
                            <bitRange>[1:1]</bitRange>
                            <lsb>1</lsb>
                            <description><![CDATA[Indicates that the read FIFO is not empty]]></description>
                        </field>
                        <field>
                            <name>rdcount</name>
                            <msb>11</msb>
                            <bitRange>[11:2]</bitRange>
                            <lsb>2</lsb>
                            <description><![CDATA[Read fifo pointer]]></description>
                        </field>
                        <field>
                            <name>wrcount</name>
                            <msb>21</msb>
                            <bitRange>[21:12]</bitRange>
                            <lsb>12</lsb>
                            <description><![CDATA[Write fifo pointer]]></description>
                        </field>
                    </fields>
                </register>
                <register>
                    <name>DATA</name>
                    <addressOffset>0x0004</addressOffset>
                    <resetValue>0x00</resetValue>
                    <size>32</size>
                    <fields>
                        <field>
                            <name>data</name>
                            <msb>31</msb>
                            <bitRange>[31:0]</bitRange>
                            <lsb>0</lsb>
                            <description><![CDATA[(DEPRECATED - use `urandom`) Latest random data from the FIFO; only valid if
``avail`` bit is set. This interface is preserved primarily for test programs to
access                raw TRNG data, but normal kernel code should never use
this port, due to a race condition with the automatic reseeding algorithm for
urandom.]]></description>
                        </field>
                    </fields>
                </register>
                <register>
                    <name>URANDOM</name>
                    <description><![CDATA[Unlimited random numbers, output from the ChaCha conditioner. Generally, you
want to use this.]]></description>
                    <addressOffset>0x0008</addressOffset>
                    <resetValue>0x00</resetValue>
                    <size>32</size>
                    <fields>
                        <field>
                            <name>urandom</name>
                            <msb>31</msb>
                            <bitRange>[31:0]</bitRange>
                            <lsb>0</lsb>
                        </field>
                    </fields>
                </register>
                <register>
                    <name>URANDOM_VALID</name>
                    <description><![CDATA[Set when `urandom` is valid. Always check before taking `urandom`]]></description>
                    <addressOffset>0x000c</addressOffset>
                    <resetValue>0x00</resetValue>
                    <size>32</size>
                    <fields>
                        <field>
                            <name>urandom_valid</name>
                            <msb>0</msb>
                            <bitRange>[0:0]</bitRange>
                            <lsb>0</lsb>
                        </field>
                    </fields>
                </register>
                <register>
                    <name>EV_STATUS</name>
                    <description><![CDATA[Triggered whenever an underrun condition first occurs on the kernel interface]]></description>
                    <addressOffset>0x0010</addressOffset>
                    <resetValue>0x00</resetValue>
                    <size>32</size>
                    <fields>
                        <field>
                            <name>avail</name>
                            <msb>0</msb>
                            <bitRange>[0:0]</bitRange>
                            <lsb>0</lsb>
                            <description><![CDATA[Level of the ``avail`` event]]></description>
                        </field>
                        <field>
                            <name>error</name>
                            <msb>1</msb>
                            <bitRange>[1:1]</bitRange>
                            <lsb>1</lsb>
                            <description><![CDATA[Level of the ``error`` event]]></description>
                        </field>
                    </fields>
                </register>
                <register>
                    <name>EV_PENDING</name>
                    <description><![CDATA[Triggered whenever an underrun condition first occurs on the kernel interface]]></description>
                    <addressOffset>0x0014</addressOffset>
                    <resetValue>0x00</resetValue>
                    <size>32</size>
                    <fields>
                        <field>
                            <name>avail</name>
                            <msb>0</msb>
                            <bitRange>[0:0]</bitRange>
                            <lsb>0</lsb>
                            <description><![CDATA[Triggered anytime there is data available on the kernel interface]]></description>
                        </field>
                        <field>
                            <name>error</name>
                            <msb>1</msb>
                            <bitRange>[1:1]</bitRange>
                            <lsb>1</lsb>
                            <description><![CDATA[Triggered whenever an underrun condition first occurs on the kernel interface]]></description>
                        </field>
                    </fields>
                </register>
                <register>
                    <name>EV_ENABLE</name>
                    <description><![CDATA[Triggered whenever an underrun condition first occurs on the kernel interface]]></description>
                    <addressOffset>0x0018</addressOffset>
                    <resetValue>0x00</resetValue>
                    <size>32</size>
                    <fields>
                        <field>
                            <name>avail</name>
                            <msb>0</msb>
                            <bitRange>[0:0]</bitRange>
                            <lsb>0</lsb>
                            <description><![CDATA[Write a ``1`` to enable the ``avail`` Event]]></description>
                        </field>
                        <field>
                            <name>error</name>
                            <msb>1</msb>
                            <bitRange>[1:1]</bitRange>
                            <lsb>1</lsb>
                            <description><![CDATA[Write a ``1`` to enable the ``error`` Event]]></description>
                        </field>
                    </fields>
                </register>
            </registers>
            <addressBlock>
                <offset>0</offset>
                <size>0x1c</size>
                <usage>registers</usage>
            </addressBlock>
            <interrupt>
                <name>trng_kernel</name>
                <value>13</value>
            </interrupt>
        </peripheral>
        <peripheral>
            <name>TRNG_SERVER</name>
            <baseAddress>0xF001C000</baseAddress>
            <groupName>TRNG_SERVER</groupName>
            <registers>
                <register>
                    <name>CONTROL</name>
                    <addressOffset>0x0000</addressOffset>
                    <resetValue>0x09</resetValue>
                    <size>32</size>
                    <fields>
                        <field>
                            <name>enable</name>
                            <msb>0</msb>
                            <bitRange>[0:0]</bitRange>
                            <lsb>0</lsb>
                            <description><![CDATA[Power on the management interface and auto-fill random numbers]]></description>
                        </field>
                        <field>
                            <name>ro_dis</name>
                            <msb>1</msb>
                            <bitRange>[1:1]</bitRange>
                            <lsb>1</lsb>
                            <description><![CDATA[When set, disables the ring oscillator as an entropy source]]></description>
                        </field>
                        <field>
                            <name>av_dis</name>
                            <msb>2</msb>
                            <bitRange>[2:2]</bitRange>
                            <lsb>2</lsb>
                            <description><![CDATA[When set, disables the avalanche generator as an entropy source]]></description>
                        </field>
                        <field>
                            <name>powersave</name>
                            <msb>3</msb>
                            <bitRange>[3:3]</bitRange>
                            <lsb>3</lsb>
                            <description><![CDATA[When set, TRNGs are automatically turned off until the low water mark is hit;
when cleared, TRNGs are always on]]></description>
                        </field>
                        <field>
                            <name>clr_err</name>
                            <msb>4</msb>
                            <bitRange>[4:4]</bitRange>
                            <lsb>4</lsb>
                            <description><![CDATA[Write ``1`` to this bit to clear the ``errors`` register]]></description>
                        </field>
                    </fields>
                </register>
                <register>
                    <name>DATA</name>
                    <addressOffset>0x0004</addressOffset>
                    <resetValue>0x00</resetValue>
                    <size>32</size>
                    <fields>
                        <field>
                            <name>data</name>
                            <msb>31</msb>
                            <bitRange>[31:0]</bitRange>
                            <lsb>0</lsb>
                            <description><![CDATA[Latest random data from the FIFO; only valid if available bit is set Unlike the
kernel's raw data port, this one is safe to use as there is no race condition
with the reseeding algorithm.                That being said, it is preferred to
use `urandom` because the Conditioner protects against unanticipated dropouts in
the raw TRNG stream.]]></description>
                        </field>
                    </fields>
                </register>
                <register>
                    <name>STATUS</name>
                    <addressOffset>0x0008</addressOffset>
                    <resetValue>0x00</resetValue>
                    <size>32</size>
                    <fields>
                        <field>
                            <name>avail</name>
                            <msb>0</msb>
                            <bitRange>[0:0]</bitRange>
                            <lsb>0</lsb>
                            <description><![CDATA[FIFO data is available]]></description>
                        </field>
                        <field>
                            <name>rdcount</name>
                            <msb>10</msb>
                            <bitRange>[10:1]</bitRange>
                            <lsb>1</lsb>
                            <description><![CDATA[Read fifo pointer]]></description>
                        </field>
                        <field>
                            <name>wrcount</name>
                            <msb>20</msb>
                            <bitRange>[20:11]</bitRange>
                            <lsb>11</lsb>
                            <description><![CDATA[Write fifo pointer]]></description>
                        </field>
                        <field>
                            <name>full</name>
                            <msb>21</msb>
                            <bitRange>[21:21]</bitRange>
                            <lsb>21</lsb>
                            <description><![CDATA[Both kernel and server FIFOs have been topped off]]></description>
                        </field>
                        <field>
                            <name>chacha_ready</name>
                            <msb>22</msb>
                            <bitRange>[22:22]</bitRange>
                            <lsb>22</lsb>
                            <description><![CDATA[Chacha conditioner is seeded and ready]]></description>
                        </field>
                    </fields>
                </register>
                <register>
                    <name>AV_CONFIG</name>
                    <addressOffset>0x000c</addressOffset>
                    <resetValue>0x200c350</resetValue>
                    <size>32</size>
                    <fields>
                        <field>
                            <name>powerdelay</name>
                            <msb>19</msb>
                            <bitRange>[19:0]</bitRange>
                            <lsb>0</lsb>
                            <description><![CDATA[Delay in microseconds for avalanche generator to stabilize]]></description>
                        </field>
                        <field>
                            <name>samples</name>
                            <msb>27</msb>
                            <bitRange>[27:20]</bitRange>
                            <lsb>20</lsb>
                            <description><![CDATA[Number of samples to fold into a single result. Smaller values increase rate but
decrease quality. Default is 32.]]></description>
                        </field>
                        <field>
                            <name>test</name>
                            <msb>28</msb>
                            <bitRange>[28:28]</bitRange>
                            <lsb>28</lsb>
                            <description><![CDATA[When set, puts the generator into test mode -- full-size, raw ADC samples are
directly placed into the FIFO at full rate, creating a 'virtual oscilloscope'
snapshot of the avalanche generator waveform.]]></description>
                        </field>
                        <field>
                            <name>required</name>
                            <msb>29</msb>
                            <bitRange>[29:29]</bitRange>
                            <lsb>29</lsb>
                            <description><![CDATA[Require avalanche generator to work in order for boot (used by the synthetic
test bench as this self-test 'runs long' compared to the other operations)]]></description>
                        </field>
                    </fields>
                </register>
                <register>
                    <name>RO_CONFIG</name>
                    <addressOffset>0x0010</addressOffset>
                    <resetValue>0x38080c9</resetValue>
                    <size>32</size>
                    <fields>
                        <field>
                            <name>gang</name>
                            <msb>0</msb>
                            <bitRange>[0:0]</bitRange>
                            <lsb>0</lsb>
                            <description><![CDATA[Fold in collective gang entropy during dwell time]]></description>
                        </field>
                        <field>
                            <name>dwell</name>
                            <msb>12</msb>
                            <bitRange>[12:1]</bitRange>
                            <lsb>1</lsb>
                            <description><![CDATA[Prescaler to set dwell-time of entropy collection. Controls the period of how
long the oscillators are in a metastable state to collect entropy before
sampling. Value encodes the number of sysclk edges to pass during the dwell
period.]]></description>
                        </field>
                        <field>
                            <name>delay</name>
                            <msb>22</msb>
                            <bitRange>[22:13]</bitRange>
                            <lsb>13</lsb>
                            <description><![CDATA[Sampler delay time. Sets the delay between when the small rings are merged
together, and when the final entropy result is sampled. Value encodes number of
sysclk edges to pass during the delay period. Delay should be long enough for
the signal to propagate around the merged ring, but longer times also means more
coupling of the deterministic sysclk noise into the rings.]]></description>
                        </field>
                        <field>
                            <name>fuzz</name>
                            <msb>23</msb>
                            <bitRange>[23:23]</bitRange>
                            <lsb>23</lsb>
                            <description><![CDATA[Modulate the `delay`/`dwell` parameter slightly from run-to-run, based on
previous run's random values. May help to break ring oscillator resonances
trained by the delay/dwell periodicity.]]></description>
                        </field>
                        <field>
                            <name>oversampling</name>
                            <msb>31</msb>
                            <bitRange>[31:24]</bitRange>
                            <lsb>24</lsb>
                            <description><![CDATA[Number of stages to oversample entropy. Normally, each bit is just sampled and
shifted once (so 32 times for 32-bit word). Each increment of oversampling will
add another stage.]]></description>
                        </field>
                    </fields>
                </register>
                <register>
                    <name>AV_NIST</name>
                    <addressOffset>0x0014</addressOffset>
                    <resetValue>0xcd29</resetValue>
                    <size>32</size>
                    <fields>
                        <field>
                            <name>repcount_cutoff</name>
                            <msb>6</msb>
                            <bitRange>[6:0]</bitRange>
                            <lsb>0</lsb>
                            <description><![CDATA[Sets the `C` (cutoff) parameter in the NIST repetition count test for the
avalanche generator]]></description>
                        </field>
                        <field>
                            <name>adaptive_cutoff</name>
                            <msb>15</msb>
                            <bitRange>[15:7]</bitRange>
                            <lsb>7</lsb>
                            <description><![CDATA[Sets the `C` (cutoff) parameter in the NIST adaptive proportion test for the
avalanche generator]]></description>
                        </field>
                    </fields>
                </register>
                <register>
                    <name>RO_NIST</name>
                    <addressOffset>0x0018</addressOffset>
                    <resetValue>0x1a443</resetValue>
                    <size>32</size>
                    <fields>
                        <field>
                            <name>repcount_cutoff</name>
                            <msb>6</msb>
                            <bitRange>[6:0]</bitRange>
                            <lsb>0</lsb>
                            <description><![CDATA[Sets the `C` (cutoff) parameter in the NIST repetition count test for the
ringosc generator]]></description>
                        </field>
                        <field>
                            <name>adaptive_cutoff</name>
                            <msb>16</msb>
                            <bitRange>[16:7]</bitRange>
                            <lsb>7</lsb>
                            <description><![CDATA[Sets the `C` (cutoff) parameter in the NIST adaptive proportion test for the
ringosg generator]]></description>
                        </field>
                    </fields>
                </register>
                <register>
                    <name>UNDERRUNS</name>
                    <addressOffset>0x001c</addressOffset>
                    <resetValue>0x00</resetValue>
                    <size>32</size>
                    <fields>
                        <field>
                            <name>server_underrun</name>
                            <msb>9</msb>
                            <bitRange>[9:0]</bitRange>
                            <lsb>0</lsb>
                            <description><![CDATA[If non-zero, a server underrun has occurred. Will count number of underruns up
to max field size]]></description>
                        </field>
                        <field>
                            <name>kernel_underrun</name>
                            <msb>19</msb>
                            <bitRange>[19:10]</bitRange>
                            <lsb>10</lsb>
                            <description><![CDATA[If non-zero, a kernel underrun has occurred. Will count number of underruns up
to max field size]]></description>
                        </field>
<<<<<<< HEAD
                    </fields>
                </register>
                <register>
                    <name>NIST_ERRORS</name>
                    <addressOffset>0x0020</addressOffset>
                    <resetValue>0x00</resetValue>
                    <size>32</size>
                    <fields>
                        <field>
                            <name>av_repcount</name>
                            <msb>1</msb>
                            <bitRange>[1:0]</bitRange>
                            <lsb>0</lsb>
                            <description><![CDATA[Indicates a failure in a repcount test for one of two avalanche generators]]></description>
                        </field>
                        <field>
                            <name>av_adaptive</name>
                            <msb>3</msb>
                            <bitRange>[3:2]</bitRange>
                            <lsb>2</lsb>
                            <description><![CDATA[Indicates a failure in a adaptive proportion test for one of two avalanche
generators]]></description>
                        </field>
                        <field>
                            <name>ro_repcount</name>
                            <msb>7</msb>
                            <bitRange>[7:4]</bitRange>
                            <lsb>4</lsb>
                            <description><![CDATA[Indicates a failure in the repcount test for the ring oscillators]]></description>
                        </field>
                        <field>
                            <name>ro_adaptive</name>
                            <msb>11</msb>
                            <bitRange>[11:8]</bitRange>
                            <lsb>8</lsb>
                            <description><![CDATA[Indicates a failure in the adaptive proportion test for the ring oscillators]]></description>
                        </field>
                        <field>
                            <name>ro_miniruns</name>
                            <msb>15</msb>
                            <bitRange>[15:12]</bitRange>
                            <lsb>12</lsb>
                            <description><![CDATA[Indicates a failure in the miniruns test]]></description>
                        </field>
                    </fields>
                </register>
                <register>
                    <name>NIST_RO_STAT0</name>
                    <addressOffset>0x0024</addressOffset>
=======
                    </fields>
                </register>
                <register>
                    <name>NIST_ERRORS</name>
                    <addressOffset>0x0020</addressOffset>
>>>>>>> d791548b
                    <resetValue>0x00</resetValue>
                    <size>32</size>
                    <fields>
                        <field>
<<<<<<< HEAD
                            <name>adap_b</name>
                            <msb>9</msb>
                            <bitRange>[9:0]</bitRange>
                            <lsb>0</lsb>
                            <description><![CDATA[last window's `b` value for core 0 adaptive proportion test]]></description>
                        </field>
                        <field>
                            <name>fresh</name>
                            <msb>10</msb>
                            <bitRange>[10:10]</bitRange>
                            <lsb>10</lsb>
                            <description><![CDATA[when `1`, adaptive proprotion b has been updated since last read]]></description>
                        </field>
                        <field>
                            <name>rep_b</name>
                            <msb>17</msb>
                            <bitRange>[17:11]</bitRange>
                            <lsb>11</lsb>
                            <description><![CDATA[max `b` value for core 0 repetition count test]]></description>
=======
                            <name>av_repcount</name>
                            <msb>1</msb>
                            <bitRange>[1:0]</bitRange>
                            <lsb>0</lsb>
                            <description><![CDATA[Indicates a failure in a repcount test for one of two avalanche generators]]></description>
                        </field>
                        <field>
                            <name>av_adaptive</name>
                            <msb>3</msb>
                            <bitRange>[3:2]</bitRange>
                            <lsb>2</lsb>
                            <description><![CDATA[Indicates a failure in a adaptive proportion test for one of two avalanche
generators]]></description>
                        </field>
                        <field>
                            <name>ro_repcount</name>
                            <msb>7</msb>
                            <bitRange>[7:4]</bitRange>
                            <lsb>4</lsb>
                            <description><![CDATA[Indicates a failure in the repcount test for the ring oscillators]]></description>
                        </field>
                        <field>
                            <name>ro_adaptive</name>
                            <msb>11</msb>
                            <bitRange>[11:8]</bitRange>
                            <lsb>8</lsb>
                            <description><![CDATA[Indicates a failure in the adaptive proportion test for the ring oscillators]]></description>
                        </field>
                        <field>
                            <name>ro_miniruns</name>
                            <msb>15</msb>
                            <bitRange>[15:12]</bitRange>
                            <lsb>12</lsb>
                            <description><![CDATA[Indicates a failure in the miniruns test]]></description>
>>>>>>> d791548b
                        </field>
                    </fields>
                </register>
                <register>
<<<<<<< HEAD
                    <name>NIST_RO_STAT1</name>
                    <addressOffset>0x0028</addressOffset>
=======
                    <name>NIST_RO_STAT0</name>
                    <addressOffset>0x0024</addressOffset>
>>>>>>> d791548b
                    <resetValue>0x00</resetValue>
                    <size>32</size>
                    <fields>
                        <field>
                            <name>adap_b</name>
                            <msb>9</msb>
                            <bitRange>[9:0]</bitRange>
                            <lsb>0</lsb>
<<<<<<< HEAD
                            <description><![CDATA[last window's `b` value for core 1 adaptive proportion test]]></description>
=======
                            <description><![CDATA[last window's `b` value for core 0 adaptive proportion test]]></description>
>>>>>>> d791548b
                        </field>
                        <field>
                            <name>fresh</name>
                            <msb>10</msb>
                            <bitRange>[10:10]</bitRange>
                            <lsb>10</lsb>
                            <description><![CDATA[when `1`, adaptive proprotion b has been updated since last read]]></description>
                        </field>
                        <field>
                            <name>rep_b</name>
                            <msb>17</msb>
                            <bitRange>[17:11]</bitRange>
                            <lsb>11</lsb>
                            <description><![CDATA[max `b` value for core 0 repetition count test]]></description>
                        </field>
                    </fields>
                </register>
                <register>
<<<<<<< HEAD
                    <name>NIST_RO_STAT2</name>
                    <addressOffset>0x002c</addressOffset>
=======
                    <name>NIST_RO_STAT1</name>
                    <addressOffset>0x0028</addressOffset>
>>>>>>> d791548b
                    <resetValue>0x00</resetValue>
                    <size>32</size>
                    <fields>
                        <field>
                            <name>adap_b</name>
                            <msb>9</msb>
                            <bitRange>[9:0]</bitRange>
                            <lsb>0</lsb>
<<<<<<< HEAD
                            <description><![CDATA[last window's `b` value for core 2 adaptive proportion test]]></description>
=======
                            <description><![CDATA[last window's `b` value for core 1 adaptive proportion test]]></description>
>>>>>>> d791548b
                        </field>
                        <field>
                            <name>fresh</name>
                            <msb>10</msb>
                            <bitRange>[10:10]</bitRange>
                            <lsb>10</lsb>
                            <description><![CDATA[when `1`, adaptive proprotion b has been updated since last read]]></description>
                        </field>
                        <field>
                            <name>rep_b</name>
                            <msb>17</msb>
                            <bitRange>[17:11]</bitRange>
                            <lsb>11</lsb>
                            <description><![CDATA[max `b` value for core 0 repetition count test]]></description>
                        </field>
                    </fields>
                </register>
<<<<<<< HEAD
                <register>
                    <name>NIST_RO_STAT3</name>
                    <addressOffset>0x0030</addressOffset>
                    <resetValue>0x00</resetValue>
                    <size>32</size>
                    <fields>
                        <field>
                            <name>adap_b</name>
                            <msb>9</msb>
                            <bitRange>[9:0]</bitRange>
                            <lsb>0</lsb>
                            <description><![CDATA[last window's `b` value for core 3 adaptive proportion test]]></description>
                        </field>
                        <field>
                            <name>fresh</name>
                            <msb>10</msb>
                            <bitRange>[10:10]</bitRange>
                            <lsb>10</lsb>
                            <description><![CDATA[when `1`, adaptive proprotion b has been updated since last read]]></description>
                        </field>
                        <field>
                            <name>rep_b</name>
                            <msb>17</msb>
                            <bitRange>[17:11]</bitRange>
                            <lsb>11</lsb>
                            <description><![CDATA[max `b` value for core 0 repetition count test]]></description>
                        </field>
                    </fields>
                </register>
                <register>
                    <name>NIST_AV_STAT0</name>
                    <addressOffset>0x0034</addressOffset>
                    <resetValue>0x00</resetValue>
                    <size>32</size>
                    <fields>
                        <field>
                            <name>adap_b</name>
                            <msb>9</msb>
                            <bitRange>[9:0]</bitRange>
                            <lsb>0</lsb>
                            <description><![CDATA[last window's `b` value for core 0 adaptive proportion test]]></description>
                        </field>
                        <field>
                            <name>fresh</name>
                            <msb>10</msb>
                            <bitRange>[10:10]</bitRange>
                            <lsb>10</lsb>
                            <description><![CDATA[when `1`, adaptive proprotion b has been updated since last read]]></description>
                        </field>
                        <field>
                            <name>rep_b</name>
                            <msb>17</msb>
                            <bitRange>[17:11]</bitRange>
                            <lsb>11</lsb>
                            <description><![CDATA[max `b` value for core 0 repetition count test]]></description>
                        </field>
                    </fields>
                </register>
                <register>
                    <name>NIST_AV_STAT1</name>
                    <addressOffset>0x0038</addressOffset>
                    <resetValue>0x00</resetValue>
                    <size>32</size>
                    <fields>
                        <field>
                            <name>adap_b</name>
                            <msb>9</msb>
                            <bitRange>[9:0]</bitRange>
                            <lsb>0</lsb>
                            <description><![CDATA[last window's `b` value for core 0 adaptive proportion test]]></description>
                        </field>
                        <field>
                            <name>fresh</name>
                            <msb>10</msb>
                            <bitRange>[10:10]</bitRange>
                            <lsb>10</lsb>
                            <description><![CDATA[when `1`, adaptive proprotion b has been updated since last read]]></description>
                        </field>
                        <field>
                            <name>rep_b</name>
                            <msb>17</msb>
                            <bitRange>[17:11]</bitRange>
                            <lsb>11</lsb>
                            <description><![CDATA[max `b` value for core 0 repetition count test]]></description>
                        </field>
                    </fields>
                </register>
                <register>
                    <name>RO_RUNSLIMIT1</name>
                    <addressOffset>0x003c</addressOffset>
                    <resetValue>0x1241b8</resetValue>
                    <size>32</size>
                    <fields>
                        <field>
                            <name>min</name>
                            <msb>10</msb>
                            <bitRange>[10:0]</bitRange>
                            <lsb>0</lsb>
                            <description><![CDATA[Minimum runs limit for runs of length 1]]></description>
                        </field>
                        <field>
                            <name>max</name>
                            <msb>21</msb>
                            <bitRange>[21:11]</bitRange>
                            <lsb>11</lsb>
                            <description><![CDATA[Minimum runs limit for runs of length 1]]></description>
                        </field>
                    </fields>
                </register>
                <register>
                    <name>RO_RUNSLIMIT2</name>
                    <addressOffset>0x0040</addressOffset>
                    <resetValue>0x9f0c1</resetValue>
                    <size>32</size>
                    <fields>
                        <field>
                            <name>min</name>
                            <msb>10</msb>
                            <bitRange>[10:0]</bitRange>
                            <lsb>0</lsb>
                            <description><![CDATA[Minimum runs limit for runs of length 2]]></description>
                        </field>
                        <field>
                            <name>max</name>
                            <msb>21</msb>
                            <bitRange>[21:11]</bitRange>
                            <lsb>11</lsb>
                            <description><![CDATA[Minimum runs limit for runs of length 2]]></description>
                        </field>
                    </fields>
                </register>
                <register>
                    <name>RO_RUNSLIMIT3</name>
                    <addressOffset>0x0044</addressOffset>
                    <resetValue>0x57850</resetValue>
                    <size>32</size>
                    <fields>
                        <field>
                            <name>min</name>
                            <msb>10</msb>
                            <bitRange>[10:0]</bitRange>
                            <lsb>0</lsb>
                            <description><![CDATA[Minimum runs limit for runs of length 3]]></description>
                        </field>
                        <field>
                            <name>max</name>
                            <msb>21</msb>
                            <bitRange>[21:11]</bitRange>
                            <lsb>11</lsb>
                            <description><![CDATA[Minimum runs limit for runs of length 3]]></description>
                        </field>
                    </fields>
                </register>
                <register>
                    <name>RO_RUNSLIMIT4</name>
                    <addressOffset>0x0048</addressOffset>
                    <resetValue>0x3181d</resetValue>
                    <size>32</size>
                    <fields>
                        <field>
                            <name>min</name>
                            <msb>10</msb>
                            <bitRange>[10:0]</bitRange>
                            <lsb>0</lsb>
                            <description><![CDATA[Minimum runs limit for runs of length 4]]></description>
                        </field>
                        <field>
                            <name>max</name>
                            <msb>21</msb>
                            <bitRange>[21:11]</bitRange>
                            <lsb>11</lsb>
                            <description><![CDATA[Minimum runs limit for runs of length 4]]></description>
                        </field>
                    </fields>
                </register>
                <register>
                    <name>RO_RUNSLIMIT5</name>
                    <addressOffset>0x004c</addressOffset>
                    <resetValue>0x1c807</resetValue>
                    <size>32</size>
                    <fields>
                        <field>
                            <name>min</name>
                            <msb>10</msb>
                            <bitRange>[10:0]</bitRange>
                            <lsb>0</lsb>
                            <description><![CDATA[Minimum runs limit for runs of length 5]]></description>
                        </field>
                        <field>
                            <name>max</name>
                            <msb>21</msb>
                            <bitRange>[21:11]</bitRange>
                            <lsb>11</lsb>
                            <description><![CDATA[Minimum runs limit for runs of length 5]]></description>
                        </field>
                    </fields>
                </register>
                <register>
                    <name>RO_RUN0_CTRL</name>
                    <addressOffset>0x0050</addressOffset>
                    <resetValue>0x3ff</resetValue>
                    <size>32</size>
                    <fields>
                        <field>
                            <name>window</name>
                            <msb>10</msb>
                            <bitRange>[10:0]</bitRange>
                            <lsb>0</lsb>
                            <description><![CDATA[Number of samples over which to measure. Must be less than 2047, or else
undefined behavior occurs]]></description>
                        </field>
                    </fields>
                </register>
                <register>
                    <name>RO_RUN0_FRESH</name>
                    <description><![CDATA[The current data corresponding to a runlength of (bitposition +1) has been
updated at least once since the last readout of any register]]></description>
                    <addressOffset>0x0054</addressOffset>
                    <resetValue>0x00</resetValue>
                    <size>32</size>
                    <fields>
                        <field>
                            <name>ro_run0_fresh</name>
                            <msb>4</msb>
                            <bitRange>[4:0]</bitRange>
                            <lsb>0</lsb>
                        </field>
                    </fields>
                </register>
                <register>
                    <name>RO_RUN0_COUNT1</name>
                    <description><![CDATA[Count of sequence length 1 runs seen in the past window]]></description>
                    <addressOffset>0x0058</addressOffset>
                    <resetValue>0x00</resetValue>
                    <size>32</size>
                    <fields>
                        <field>
                            <name>ro_run0_count1</name>
                            <msb>10</msb>
                            <bitRange>[10:0]</bitRange>
                            <lsb>0</lsb>
                        </field>
                    </fields>
                </register>
                <register>
                    <name>RO_RUN0_COUNT2</name>
                    <description><![CDATA[Count of sequence length 2 runs seen in the past window]]></description>
                    <addressOffset>0x005c</addressOffset>
                    <resetValue>0x00</resetValue>
                    <size>32</size>
                    <fields>
                        <field>
                            <name>ro_run0_count2</name>
                            <msb>10</msb>
                            <bitRange>[10:0]</bitRange>
                            <lsb>0</lsb>
                        </field>
                    </fields>
                </register>
                <register>
                    <name>RO_RUN0_COUNT3</name>
                    <description><![CDATA[Count of sequence length 3 runs seen in the past window]]></description>
                    <addressOffset>0x0060</addressOffset>
                    <resetValue>0x00</resetValue>
                    <size>32</size>
                    <fields>
                        <field>
                            <name>ro_run0_count3</name>
                            <msb>10</msb>
                            <bitRange>[10:0]</bitRange>
                            <lsb>0</lsb>
                        </field>
                    </fields>
                </register>
                <register>
                    <name>RO_RUN0_COUNT4</name>
                    <description><![CDATA[Count of sequence length 4 runs seen in the past window]]></description>
                    <addressOffset>0x0064</addressOffset>
                    <resetValue>0x00</resetValue>
                    <size>32</size>
                    <fields>
                        <field>
                            <name>ro_run0_count4</name>
                            <msb>10</msb>
                            <bitRange>[10:0]</bitRange>
                            <lsb>0</lsb>
                        </field>
                    </fields>
                </register>
                <register>
                    <name>RO_RUN0_COUNT5</name>
                    <description><![CDATA[Count of sequence length 5 runs seen in the past window]]></description>
                    <addressOffset>0x0068</addressOffset>
                    <resetValue>0x00</resetValue>
                    <size>32</size>
                    <fields>
                        <field>
                            <name>ro_run0_count5</name>
                            <msb>10</msb>
                            <bitRange>[10:0]</bitRange>
                            <lsb>0</lsb>
                        </field>
                    </fields>
                </register>
                <register>
                    <name>RO_RUN1_CTRL</name>
                    <addressOffset>0x006c</addressOffset>
                    <resetValue>0x3ff</resetValue>
                    <size>32</size>
                    <fields>
                        <field>
                            <name>window</name>
                            <msb>10</msb>
                            <bitRange>[10:0]</bitRange>
                            <lsb>0</lsb>
                            <description><![CDATA[Number of samples over which to measure. Must be less than 2047, or else
undefined behavior occurs]]></description>
                        </field>
                    </fields>
                </register>
                <register>
                    <name>RO_RUN1_FRESH</name>
                    <description><![CDATA[The current data corresponding to a runlength of (bitposition +1) has been
updated at least once since the last readout of any register]]></description>
                    <addressOffset>0x0070</addressOffset>
                    <resetValue>0x00</resetValue>
                    <size>32</size>
                    <fields>
                        <field>
                            <name>ro_run1_fresh</name>
                            <msb>4</msb>
                            <bitRange>[4:0]</bitRange>
                            <lsb>0</lsb>
                        </field>
                    </fields>
                </register>
                <register>
                    <name>RO_RUN1_COUNT1</name>
                    <description><![CDATA[Count of sequence length 1 runs seen in the past window]]></description>
                    <addressOffset>0x0074</addressOffset>
                    <resetValue>0x00</resetValue>
                    <size>32</size>
                    <fields>
                        <field>
                            <name>ro_run1_count1</name>
                            <msb>10</msb>
                            <bitRange>[10:0]</bitRange>
                            <lsb>0</lsb>
                        </field>
                    </fields>
                </register>
                <register>
                    <name>RO_RUN1_COUNT2</name>
                    <description><![CDATA[Count of sequence length 2 runs seen in the past window]]></description>
                    <addressOffset>0x0078</addressOffset>
                    <resetValue>0x00</resetValue>
                    <size>32</size>
                    <fields>
                        <field>
                            <name>ro_run1_count2</name>
                            <msb>10</msb>
                            <bitRange>[10:0]</bitRange>
                            <lsb>0</lsb>
                        </field>
                    </fields>
                </register>
                <register>
                    <name>RO_RUN1_COUNT3</name>
                    <description><![CDATA[Count of sequence length 3 runs seen in the past window]]></description>
                    <addressOffset>0x007c</addressOffset>
                    <resetValue>0x00</resetValue>
                    <size>32</size>
                    <fields>
                        <field>
                            <name>ro_run1_count3</name>
                            <msb>10</msb>
                            <bitRange>[10:0]</bitRange>
                            <lsb>0</lsb>
                        </field>
                    </fields>
                </register>
                <register>
                    <name>RO_RUN1_COUNT4</name>
                    <description><![CDATA[Count of sequence length 4 runs seen in the past window]]></description>
                    <addressOffset>0x0080</addressOffset>
                    <resetValue>0x00</resetValue>
                    <size>32</size>
                    <fields>
                        <field>
                            <name>ro_run1_count4</name>
                            <msb>10</msb>
                            <bitRange>[10:0]</bitRange>
                            <lsb>0</lsb>
                        </field>
                    </fields>
                </register>
                <register>
                    <name>RO_RUN1_COUNT5</name>
                    <description><![CDATA[Count of sequence length 5 runs seen in the past window]]></description>
                    <addressOffset>0x0084</addressOffset>
                    <resetValue>0x00</resetValue>
                    <size>32</size>
                    <fields>
                        <field>
                            <name>ro_run1_count5</name>
                            <msb>10</msb>
                            <bitRange>[10:0]</bitRange>
                            <lsb>0</lsb>
                        </field>
                    </fields>
                </register>
                <register>
                    <name>RO_RUN2_CTRL</name>
                    <addressOffset>0x0088</addressOffset>
                    <resetValue>0x3ff</resetValue>
                    <size>32</size>
                    <fields>
                        <field>
                            <name>window</name>
                            <msb>10</msb>
                            <bitRange>[10:0]</bitRange>
                            <lsb>0</lsb>
                            <description><![CDATA[Number of samples over which to measure. Must be less than 2047, or else
undefined behavior occurs]]></description>
                        </field>
                    </fields>
                </register>
                <register>
                    <name>RO_RUN2_FRESH</name>
                    <description><![CDATA[The current data corresponding to a runlength of (bitposition +1) has been
updated at least once since the last readout of any register]]></description>
                    <addressOffset>0x008c</addressOffset>
                    <resetValue>0x00</resetValue>
                    <size>32</size>
                    <fields>
                        <field>
                            <name>ro_run2_fresh</name>
                            <msb>4</msb>
                            <bitRange>[4:0]</bitRange>
                            <lsb>0</lsb>
                        </field>
                    </fields>
                </register>
                <register>
                    <name>RO_RUN2_COUNT1</name>
                    <description><![CDATA[Count of sequence length 1 runs seen in the past window]]></description>
                    <addressOffset>0x0090</addressOffset>
                    <resetValue>0x00</resetValue>
                    <size>32</size>
                    <fields>
                        <field>
                            <name>ro_run2_count1</name>
                            <msb>10</msb>
                            <bitRange>[10:0]</bitRange>
                            <lsb>0</lsb>
                        </field>
                    </fields>
                </register>
                <register>
                    <name>RO_RUN2_COUNT2</name>
                    <description><![CDATA[Count of sequence length 2 runs seen in the past window]]></description>
                    <addressOffset>0x0094</addressOffset>
                    <resetValue>0x00</resetValue>
                    <size>32</size>
                    <fields>
                        <field>
                            <name>ro_run2_count2</name>
                            <msb>10</msb>
                            <bitRange>[10:0]</bitRange>
                            <lsb>0</lsb>
                        </field>
                    </fields>
                </register>
                <register>
                    <name>RO_RUN2_COUNT3</name>
                    <description><![CDATA[Count of sequence length 3 runs seen in the past window]]></description>
                    <addressOffset>0x0098</addressOffset>
                    <resetValue>0x00</resetValue>
                    <size>32</size>
                    <fields>
                        <field>
                            <name>ro_run2_count3</name>
                            <msb>10</msb>
                            <bitRange>[10:0]</bitRange>
                            <lsb>0</lsb>
                        </field>
                    </fields>
                </register>
                <register>
                    <name>RO_RUN2_COUNT4</name>
                    <description><![CDATA[Count of sequence length 4 runs seen in the past window]]></description>
                    <addressOffset>0x009c</addressOffset>
                    <resetValue>0x00</resetValue>
                    <size>32</size>
                    <fields>
                        <field>
                            <name>ro_run2_count4</name>
                            <msb>10</msb>
                            <bitRange>[10:0]</bitRange>
                            <lsb>0</lsb>
                        </field>
                    </fields>
                </register>
                <register>
                    <name>RO_RUN2_COUNT5</name>
                    <description><![CDATA[Count of sequence length 5 runs seen in the past window]]></description>
                    <addressOffset>0x00a0</addressOffset>
                    <resetValue>0x00</resetValue>
                    <size>32</size>
                    <fields>
                        <field>
                            <name>ro_run2_count5</name>
                            <msb>10</msb>
                            <bitRange>[10:0]</bitRange>
                            <lsb>0</lsb>
                        </field>
                    </fields>
                </register>
                <register>
                    <name>RO_RUN3_CTRL</name>
                    <addressOffset>0x00a4</addressOffset>
                    <resetValue>0x3ff</resetValue>
                    <size>32</size>
                    <fields>
                        <field>
                            <name>window</name>
                            <msb>10</msb>
                            <bitRange>[10:0]</bitRange>
                            <lsb>0</lsb>
                            <description><![CDATA[Number of samples over which to measure. Must be less than 2047, or else
undefined behavior occurs]]></description>
                        </field>
                    </fields>
                </register>
                <register>
                    <name>RO_RUN3_FRESH</name>
                    <description><![CDATA[The current data corresponding to a runlength of (bitposition +1) has been
updated at least once since the last readout of any register]]></description>
                    <addressOffset>0x00a8</addressOffset>
                    <resetValue>0x00</resetValue>
                    <size>32</size>
                    <fields>
                        <field>
                            <name>ro_run3_fresh</name>
                            <msb>4</msb>
                            <bitRange>[4:0]</bitRange>
                            <lsb>0</lsb>
                        </field>
                    </fields>
                </register>
                <register>
                    <name>RO_RUN3_COUNT1</name>
                    <description><![CDATA[Count of sequence length 1 runs seen in the past window]]></description>
                    <addressOffset>0x00ac</addressOffset>
                    <resetValue>0x00</resetValue>
                    <size>32</size>
                    <fields>
                        <field>
                            <name>ro_run3_count1</name>
                            <msb>10</msb>
                            <bitRange>[10:0]</bitRange>
                            <lsb>0</lsb>
                        </field>
                    </fields>
                </register>
                <register>
                    <name>RO_RUN3_COUNT2</name>
                    <description><![CDATA[Count of sequence length 2 runs seen in the past window]]></description>
                    <addressOffset>0x00b0</addressOffset>
                    <resetValue>0x00</resetValue>
                    <size>32</size>
                    <fields>
                        <field>
                            <name>ro_run3_count2</name>
                            <msb>10</msb>
                            <bitRange>[10:0]</bitRange>
                            <lsb>0</lsb>
                        </field>
                    </fields>
                </register>
                <register>
                    <name>RO_RUN3_COUNT3</name>
                    <description><![CDATA[Count of sequence length 3 runs seen in the past window]]></description>
                    <addressOffset>0x00b4</addressOffset>
                    <resetValue>0x00</resetValue>
                    <size>32</size>
                    <fields>
                        <field>
                            <name>ro_run3_count3</name>
                            <msb>10</msb>
                            <bitRange>[10:0]</bitRange>
                            <lsb>0</lsb>
                        </field>
                    </fields>
                </register>
                <register>
                    <name>RO_RUN3_COUNT4</name>
                    <description><![CDATA[Count of sequence length 4 runs seen in the past window]]></description>
                    <addressOffset>0x00b8</addressOffset>
                    <resetValue>0x00</resetValue>
                    <size>32</size>
                    <fields>
                        <field>
                            <name>ro_run3_count4</name>
                            <msb>10</msb>
                            <bitRange>[10:0]</bitRange>
                            <lsb>0</lsb>
                        </field>
                    </fields>
                </register>
                <register>
                    <name>RO_RUN3_COUNT5</name>
                    <description><![CDATA[Count of sequence length 5 runs seen in the past window]]></description>
                    <addressOffset>0x00bc</addressOffset>
                    <resetValue>0x00</resetValue>
                    <size>32</size>
                    <fields>
                        <field>
                            <name>ro_run3_count5</name>
                            <msb>10</msb>
                            <bitRange>[10:0]</bitRange>
                            <lsb>0</lsb>
                        </field>
                    </fields>
                </register>
                <register>
                    <name>AV_EXCURSION0_CTRL</name>
                    <addressOffset>0x00c0</addressOffset>
                    <resetValue>0x190140</resetValue>
                    <size>32</size>
                    <fields>
                        <field>
                            <name>cutoff</name>
                            <msb>11</msb>
                            <bitRange>[11:0]</bitRange>
                            <lsb>0</lsb>
                            <description><![CDATA[Minimum excursion required to pass]]></description>
                        </field>
                        <field>
                            <name>reset</name>
                            <msb>12</msb>
                            <bitRange>[12:12]</bitRange>
                            <lsb>12</lsb>
                            <description><![CDATA[Write `1` to reset the system, including any error flags]]></description>
                        </field>
                        <field>
                            <name>window</name>
                            <msb>31</msb>
                            <bitRange>[31:13]</bitRange>
                            <lsb>13</lsb>
                            <description><![CDATA[Number of samples over which to measure]]></description>
                        </field>
                    </fields>
                </register>
                <register>
                    <name>AV_EXCURSION0_STAT</name>
                    <addressOffset>0x00c4</addressOffset>
                    <resetValue>0x00</resetValue>
                    <size>32</size>
                    <fields>
                        <field>
                            <name>min</name>
                            <msb>11</msb>
                            <bitRange>[11:0]</bitRange>
                            <lsb>0</lsb>
                            <description><![CDATA[Minimum of last window]]></description>
                        </field>
                        <field>
                            <name>max</name>
                            <msb>23</msb>
                            <bitRange>[23:12]</bitRange>
                            <lsb>12</lsb>
                            <description><![CDATA[Maximum of last window]]></description>
                        </field>
                    </fields>
                </register>
                <register>
                    <name>AV_EXCURSION0_LAST_ERR</name>
                    <addressOffset>0x00c8</addressOffset>
                    <resetValue>0x00</resetValue>
                    <size>32</size>
                    <fields>
                        <field>
                            <name>min</name>
                            <msb>11</msb>
                            <bitRange>[11:0]</bitRange>
                            <lsb>0</lsb>
                            <description><![CDATA[Minimum of last error window]]></description>
                        </field>
                        <field>
                            <name>max</name>
                            <msb>23</msb>
                            <bitRange>[23:12]</bitRange>
                            <lsb>12</lsb>
                            <description><![CDATA[Maximum of last error window]]></description>
                        </field>
                    </fields>
                </register>
                <register>
                    <name>AV_EXCURSION1_CTRL</name>
                    <addressOffset>0x00cc</addressOffset>
                    <resetValue>0x190140</resetValue>
                    <size>32</size>
                    <fields>
                        <field>
                            <name>cutoff</name>
                            <msb>11</msb>
                            <bitRange>[11:0]</bitRange>
                            <lsb>0</lsb>
                            <description><![CDATA[Minimum excursion required to pass]]></description>
                        </field>
                        <field>
                            <name>reset</name>
                            <msb>12</msb>
                            <bitRange>[12:12]</bitRange>
                            <lsb>12</lsb>
                            <description><![CDATA[Write `1` to reset the system, including any error flags]]></description>
                        </field>
                        <field>
                            <name>window</name>
                            <msb>31</msb>
                            <bitRange>[31:13]</bitRange>
                            <lsb>13</lsb>
                            <description><![CDATA[Number of samples over which to measure]]></description>
                        </field>
                    </fields>
                </register>
                <register>
                    <name>AV_EXCURSION1_STAT</name>
                    <addressOffset>0x00d0</addressOffset>
                    <resetValue>0x00</resetValue>
                    <size>32</size>
                    <fields>
                        <field>
                            <name>min</name>
                            <msb>11</msb>
                            <bitRange>[11:0]</bitRange>
                            <lsb>0</lsb>
                            <description><![CDATA[Minimum of last window]]></description>
                        </field>
                        <field>
                            <name>max</name>
                            <msb>23</msb>
                            <bitRange>[23:12]</bitRange>
                            <lsb>12</lsb>
                            <description><![CDATA[Maximum of last window]]></description>
                        </field>
                    </fields>
                </register>
                <register>
                    <name>AV_EXCURSION1_LAST_ERR</name>
                    <addressOffset>0x00d4</addressOffset>
                    <resetValue>0x00</resetValue>
                    <size>32</size>
                    <fields>
                        <field>
                            <name>min</name>
                            <msb>11</msb>
                            <bitRange>[11:0]</bitRange>
                            <lsb>0</lsb>
                            <description><![CDATA[Minimum of last error window]]></description>
                        </field>
                        <field>
                            <name>max</name>
                            <msb>23</msb>
                            <bitRange>[23:12]</bitRange>
                            <lsb>12</lsb>
                            <description><![CDATA[Maximum of last error window]]></description>
                        </field>
                    </fields>
                </register>
                <register>
                    <name>READY</name>
                    <addressOffset>0x00d8</addressOffset>
                    <resetValue>0x00</resetValue>
                    <size>32</size>
                    <fields>
                        <field>
                            <name>av_excursion</name>
                            <msb>1</msb>
                            <bitRange>[1:0]</bitRange>
                            <lsb>0</lsb>
                            <description><![CDATA[ready bits from the excursion test]]></description>
                        </field>
                        <field>
                            <name>av_adaprop</name>
                            <msb>3</msb>
                            <bitRange>[3:2]</bitRange>
                            <lsb>2</lsb>
                            <description><![CDATA[ready bits from the adaptive proportion test]]></description>
                        </field>
                        <field>
                            <name>ro_adaprop</name>
                            <msb>7</msb>
                            <bitRange>[7:4]</bitRange>
                            <lsb>4</lsb>
                            <description><![CDATA[ready bits from the adaptive proportion test]]></description>
                        </field>
                    </fields>
                </register>
                <register>
                    <name>EV_STATUS</name>
                    <description><![CDATA[Triggered by a failure in the avalanche generator core 1 on-line excursion test]]></description>
                    <addressOffset>0x00dc</addressOffset>
                    <resetValue>0x00</resetValue>
                    <size>32</size>
                    <fields>
                        <field>
                            <name>avail</name>
                            <msb>0</msb>
                            <bitRange>[0:0]</bitRange>
                            <lsb>0</lsb>
                            <description><![CDATA[Level of the ``avail`` event]]></description>
                        </field>
                        <field>
                            <name>error</name>
                            <msb>1</msb>
                            <bitRange>[1:1]</bitRange>
                            <lsb>1</lsb>
                            <description><![CDATA[Level of the ``error`` event]]></description>
                        </field>
                        <field>
                            <name>health</name>
                            <msb>2</msb>
                            <bitRange>[2:2]</bitRange>
                            <lsb>2</lsb>
                            <description><![CDATA[Level of the ``health`` event]]></description>
                        </field>
                        <field>
                            <name>excursion0</name>
                            <msb>3</msb>
                            <bitRange>[3:3]</bitRange>
                            <lsb>3</lsb>
                            <description><![CDATA[Level of the ``excursion0`` event]]></description>
                        </field>
                        <field>
                            <name>excursion1</name>
                            <msb>4</msb>
                            <bitRange>[4:4]</bitRange>
                            <lsb>4</lsb>
                            <description><![CDATA[Level of the ``excursion1`` event]]></description>
                        </field>
                    </fields>
                </register>
                <register>
                    <name>EV_PENDING</name>
                    <description><![CDATA[Triggered by a failure in the avalanche generator core 1 on-line excursion test]]></description>
                    <addressOffset>0x00e0</addressOffset>
                    <resetValue>0x00</resetValue>
                    <size>32</size>
                    <fields>
                        <field>
                            <name>avail</name>
                            <msb>0</msb>
                            <bitRange>[0:0]</bitRange>
                            <lsb>0</lsb>
                            <description><![CDATA[Triggered anytime there is data available on the server interface]]></description>
                        </field>
                        <field>
                            <name>error</name>
                            <msb>1</msb>
                            <bitRange>[1:1]</bitRange>
                            <lsb>1</lsb>
                            <description><![CDATA[Triggered whenever an error condition first occurs on the server interface]]></description>
                        </field>
                        <field>
                            <name>health</name>
                            <msb>2</msb>
                            <bitRange>[2:2]</bitRange>
                            <lsb>2</lsb>
                            <description><![CDATA[Triggered whenever a health event first occurs]]></description>
                        </field>
                        <field>
                            <name>excursion0</name>
                            <msb>3</msb>
                            <bitRange>[3:3]</bitRange>
                            <lsb>3</lsb>
                            <description><![CDATA[Triggered by a failure in the avalanche generator core 0 on-line excursion test]]></description>
                        </field>
                        <field>
                            <name>excursion1</name>
                            <msb>4</msb>
                            <bitRange>[4:4]</bitRange>
                            <lsb>4</lsb>
                            <description><![CDATA[Triggered by a failure in the avalanche generator core 1 on-line excursion test]]></description>
                        </field>
                    </fields>
                </register>
                <register>
                    <name>EV_ENABLE</name>
                    <description><![CDATA[Triggered by a failure in the avalanche generator core 1 on-line excursion test]]></description>
                    <addressOffset>0x00e4</addressOffset>
                    <resetValue>0x00</resetValue>
                    <size>32</size>
                    <fields>
                        <field>
                            <name>avail</name>
                            <msb>0</msb>
                            <bitRange>[0:0]</bitRange>
                            <lsb>0</lsb>
                            <description><![CDATA[Write a ``1`` to enable the ``avail`` Event]]></description>
                        </field>
                        <field>
                            <name>error</name>
                            <msb>1</msb>
                            <bitRange>[1:1]</bitRange>
                            <lsb>1</lsb>
                            <description><![CDATA[Write a ``1`` to enable the ``error`` Event]]></description>
                        </field>
                        <field>
                            <name>health</name>
                            <msb>2</msb>
                            <bitRange>[2:2]</bitRange>
                            <lsb>2</lsb>
                            <description><![CDATA[Write a ``1`` to enable the ``health`` Event]]></description>
                        </field>
                        <field>
                            <name>excursion0</name>
                            <msb>3</msb>
                            <bitRange>[3:3]</bitRange>
                            <lsb>3</lsb>
                            <description><![CDATA[Write a ``1`` to enable the ``excursion0`` Event]]></description>
                        </field>
                        <field>
                            <name>excursion1</name>
                            <msb>4</msb>
                            <bitRange>[4:4]</bitRange>
                            <lsb>4</lsb>
                            <description><![CDATA[Write a ``1`` to enable the ``excursion1`` Event]]></description>
                        </field>
                    </fields>
                </register>
                <register>
                    <name>CHACHA</name>
                    <addressOffset>0x00e8</addressOffset>
                    <resetValue>0x100c8002</resetValue>
                    <size>32</size>
                    <fields>
                        <field>
                            <name>reseed_interval</name>
                            <msb>11</msb>
                            <bitRange>[11:0]</bitRange>
                            <lsb>0</lsb>
                            <description><![CDATA[How many ChaCha blocks to generate before automatically rotating the key pool]]></description>
                        </field>
                        <field>
                            <name>selfmix_interval</name>
                            <msb>27</msb>
                            <bitRange>[27:12]</bitRange>
                            <lsb>12</lsb>
                            <description><![CDATA[How many sysclk cycles in between automatic round advancement (adjust to reduce
standby power)]]></description>
                        </field>
                        <field>
                            <name>selfmix_ena</name>
                            <msb>28</msb>
                            <bitRange>[28:28]</bitRange>
                            <lsb>28</lsb>
                            <description><![CDATA[Enable self mixing feature]]></description>
                        </field>
                    </fields>
                </register>
                <register>
                    <name>SEED</name>
                    <description><![CDATA[Extra data to be rotated into the seed pool. This is supplemental to the
automatically seeded TRNG data. Data is committed to the pool immediately upon
write.]]></description>
                    <addressOffset>0x00ec</addressOffset>
                    <resetValue>0x00</resetValue>
                    <size>32</size>
                    <fields>
                        <field>
                            <name>seed</name>
                            <msb>31</msb>
                            <bitRange>[31:0]</bitRange>
                            <lsb>0</lsb>
                        </field>
                    </fields>
                </register>
                <register>
                    <name>URANDOM</name>
                    <description><![CDATA[Unlimited random numbers, output from the ChaCha conditioner. Generally, you
want to use this.]]></description>
                    <addressOffset>0x00f0</addressOffset>
                    <resetValue>0x00</resetValue>
                    <size>32</size>
                    <fields>
                        <field>
                            <name>urandom</name>
                            <msb>31</msb>
                            <bitRange>[31:0]</bitRange>
                            <lsb>0</lsb>
                        </field>
                    </fields>
                </register>
                <register>
                    <name>URANDOM_VALID</name>
                    <description><![CDATA[Set when `urandom` is valid. Always check before taking `urandom`]]></description>
                    <addressOffset>0x00f4</addressOffset>
                    <resetValue>0x00</resetValue>
                    <size>32</size>
                    <fields>
                        <field>
                            <name>urandom_valid</name>
                            <msb>0</msb>
                            <bitRange>[0:0]</bitRange>
                            <lsb>0</lsb>
                        </field>
                    </fields>
                </register>
                <register>
                    <name>TEST</name>
                    <addressOffset>0x00f8</addressOffset>
                    <resetValue>0x00</resetValue>
                    <size>32</size>
                    <fields>
                        <field>
                            <name>simultaneous</name>
                            <msb>0</msb>
                            <bitRange>[0:0]</bitRange>
                            <lsb>0</lsb>
                            <description><![CDATA[Force a simultaneous advance of kernel/user urandom. Used to exercise a corner
case in testing. Not harmful in production, just wasteful.]]></description>
                        </field>
                    </fields>
                </register>
            </registers>
            <addressBlock>
                <offset>0</offset>
                <size>0xfc</size>
                <usage>registers</usage>
            </addressBlock>
            <interrupt>
                <name>trng_server</name>
                <value>14</value>
            </interrupt>
        </peripheral>
        <peripheral>
            <name>TRNG</name>
            <baseAddress>0xF001D000</baseAddress>
            <groupName>TRNG</groupName>
            <registers>
                <register>
                    <name>XADC_TEMPERATURE</name>
                    <description><![CDATA[Raw Temperature value from XADC.

Temperature (C) = ``Value`` x 503.975 / 4096 - 273.15.]]></description>
                    <addressOffset>0x0000</addressOffset>
=======
                <register>
                    <name>NIST_RO_STAT2</name>
                    <addressOffset>0x002c</addressOffset>
>>>>>>> d791548b
                    <resetValue>0x00</resetValue>
                    <size>32</size>
                    <fields>
                        <field>
                            <name>adap_b</name>
                            <msb>9</msb>
                            <bitRange>[9:0]</bitRange>
                            <lsb>0</lsb>
                            <description><![CDATA[last window's `b` value for core 2 adaptive proportion test]]></description>
                        </field>
                        <field>
                            <name>fresh</name>
                            <msb>10</msb>
                            <bitRange>[10:10]</bitRange>
                            <lsb>10</lsb>
                            <description><![CDATA[when `1`, adaptive proprotion b has been updated since last read]]></description>
                        </field>
                        <field>
                            <name>rep_b</name>
                            <msb>17</msb>
                            <bitRange>[17:11]</bitRange>
                            <lsb>11</lsb>
                            <description><![CDATA[max `b` value for core 0 repetition count test]]></description>
                        </field>
                    </fields>
                </register>
                <register>
                    <name>NIST_RO_STAT3</name>
                    <addressOffset>0x0030</addressOffset>
                    <resetValue>0x00</resetValue>
                    <size>32</size>
                    <fields>
                        <field>
                            <name>adap_b</name>
                            <msb>9</msb>
                            <bitRange>[9:0]</bitRange>
                            <lsb>0</lsb>
                            <description><![CDATA[last window's `b` value for core 3 adaptive proportion test]]></description>
                        </field>
                        <field>
                            <name>fresh</name>
                            <msb>10</msb>
                            <bitRange>[10:10]</bitRange>
                            <lsb>10</lsb>
                            <description><![CDATA[when `1`, adaptive proprotion b has been updated since last read]]></description>
                        </field>
                        <field>
                            <name>rep_b</name>
                            <msb>17</msb>
                            <bitRange>[17:11]</bitRange>
                            <lsb>11</lsb>
                            <description><![CDATA[max `b` value for core 0 repetition count test]]></description>
                        </field>
                    </fields>
                </register>
                <register>
                    <name>NIST_AV_STAT0</name>
                    <addressOffset>0x0034</addressOffset>
                    <resetValue>0x00</resetValue>
                    <size>32</size>
                    <fields>
                        <field>
                            <name>adap_b</name>
                            <msb>9</msb>
                            <bitRange>[9:0]</bitRange>
                            <lsb>0</lsb>
                            <description><![CDATA[last window's `b` value for core 0 adaptive proportion test]]></description>
                        </field>
                        <field>
                            <name>fresh</name>
                            <msb>10</msb>
                            <bitRange>[10:10]</bitRange>
                            <lsb>10</lsb>
                            <description><![CDATA[when `1`, adaptive proprotion b has been updated since last read]]></description>
                        </field>
                        <field>
                            <name>rep_b</name>
                            <msb>17</msb>
                            <bitRange>[17:11]</bitRange>
                            <lsb>11</lsb>
                            <description><![CDATA[max `b` value for core 0 repetition count test]]></description>
                        </field>
                    </fields>
                </register>
                <register>
                    <name>NIST_AV_STAT1</name>
                    <addressOffset>0x0038</addressOffset>
                    <resetValue>0x00</resetValue>
                    <size>32</size>
                    <fields>
                        <field>
                            <name>adap_b</name>
                            <msb>9</msb>
                            <bitRange>[9:0]</bitRange>
                            <lsb>0</lsb>
                            <description><![CDATA[last window's `b` value for core 0 adaptive proportion test]]></description>
                        </field>
                        <field>
                            <name>fresh</name>
                            <msb>10</msb>
                            <bitRange>[10:10]</bitRange>
                            <lsb>10</lsb>
                            <description><![CDATA[when `1`, adaptive proprotion b has been updated since last read]]></description>
                        </field>
                        <field>
                            <name>rep_b</name>
                            <msb>17</msb>
                            <bitRange>[17:11]</bitRange>
                            <lsb>11</lsb>
                            <description><![CDATA[max `b` value for core 0 repetition count test]]></description>
                        </field>
                    </fields>
                </register>
                <register>
                    <name>RO_RUNSLIMIT1</name>
                    <addressOffset>0x003c</addressOffset>
                    <resetValue>0x1241b8</resetValue>
                    <size>32</size>
                    <fields>
                        <field>
                            <name>min</name>
                            <msb>10</msb>
                            <bitRange>[10:0]</bitRange>
                            <lsb>0</lsb>
                            <description><![CDATA[Minimum runs limit for runs of length 1]]></description>
                        </field>
                        <field>
                            <name>max</name>
                            <msb>21</msb>
                            <bitRange>[21:11]</bitRange>
                            <lsb>11</lsb>
                            <description><![CDATA[Minimum runs limit for runs of length 1]]></description>
                        </field>
                    </fields>
                </register>
                <register>
                    <name>RO_RUNSLIMIT2</name>
                    <addressOffset>0x0040</addressOffset>
                    <resetValue>0x9f0c1</resetValue>
                    <size>32</size>
                    <fields>
                        <field>
                            <name>min</name>
                            <msb>10</msb>
                            <bitRange>[10:0]</bitRange>
                            <lsb>0</lsb>
                            <description><![CDATA[Minimum runs limit for runs of length 2]]></description>
                        </field>
                        <field>
                            <name>max</name>
                            <msb>21</msb>
                            <bitRange>[21:11]</bitRange>
                            <lsb>11</lsb>
                            <description><![CDATA[Minimum runs limit for runs of length 2]]></description>
                        </field>
                    </fields>
                </register>
                <register>
                    <name>RO_RUNSLIMIT3</name>
                    <addressOffset>0x0044</addressOffset>
                    <resetValue>0x57850</resetValue>
                    <size>32</size>
                    <fields>
                        <field>
                            <name>min</name>
                            <msb>10</msb>
                            <bitRange>[10:0]</bitRange>
                            <lsb>0</lsb>
                            <description><![CDATA[Minimum runs limit for runs of length 3]]></description>
                        </field>
                        <field>
                            <name>max</name>
                            <msb>21</msb>
                            <bitRange>[21:11]</bitRange>
                            <lsb>11</lsb>
                            <description><![CDATA[Minimum runs limit for runs of length 3]]></description>
                        </field>
                    </fields>
                </register>
                <register>
                    <name>RO_RUNSLIMIT4</name>
                    <addressOffset>0x0048</addressOffset>
                    <resetValue>0x3181d</resetValue>
                    <size>32</size>
                    <fields>
                        <field>
                            <name>min</name>
                            <msb>10</msb>
                            <bitRange>[10:0]</bitRange>
                            <lsb>0</lsb>
                            <description><![CDATA[Minimum runs limit for runs of length 4]]></description>
                        </field>
                        <field>
                            <name>max</name>
                            <msb>21</msb>
                            <bitRange>[21:11]</bitRange>
                            <lsb>11</lsb>
                            <description><![CDATA[Minimum runs limit for runs of length 4]]></description>
                        </field>
                    </fields>
                </register>
                <register>
                    <name>RO_RUNSLIMIT5</name>
                    <addressOffset>0x004c</addressOffset>
                    <resetValue>0x1c807</resetValue>
                    <size>32</size>
                    <fields>
                        <field>
                            <name>min</name>
                            <msb>10</msb>
                            <bitRange>[10:0]</bitRange>
                            <lsb>0</lsb>
                            <description><![CDATA[Minimum runs limit for runs of length 5]]></description>
                        </field>
                        <field>
                            <name>max</name>
                            <msb>21</msb>
                            <bitRange>[21:11]</bitRange>
                            <lsb>11</lsb>
                            <description><![CDATA[Minimum runs limit for runs of length 5]]></description>
                        </field>
                    </fields>
                </register>
                <register>
                    <name>RO_RUN0_CTRL</name>
                    <addressOffset>0x0050</addressOffset>
                    <resetValue>0x3ff</resetValue>
                    <size>32</size>
                    <fields>
                        <field>
                            <name>window</name>
                            <msb>10</msb>
                            <bitRange>[10:0]</bitRange>
                            <lsb>0</lsb>
                            <description><![CDATA[Number of samples over which to measure. Must be less than 2047, or else
undefined behavior occurs]]></description>
                        </field>
                    </fields>
                </register>
                <register>
                    <name>RO_RUN0_FRESH</name>
                    <description><![CDATA[The current data corresponding to a runlength of (bitposition +1) has been
updated at least once since the last readout of any register]]></description>
                    <addressOffset>0x0054</addressOffset>
                    <resetValue>0x00</resetValue>
                    <size>32</size>
                    <fields>
                        <field>
                            <name>ro_run0_fresh</name>
                            <msb>4</msb>
                            <bitRange>[4:0]</bitRange>
                            <lsb>0</lsb>
                        </field>
                    </fields>
                </register>
                <register>
                    <name>RO_RUN0_COUNT1</name>
                    <description><![CDATA[Count of sequence length 1 runs seen in the past window]]></description>
                    <addressOffset>0x0058</addressOffset>
                    <resetValue>0x00</resetValue>
                    <size>32</size>
                    <fields>
                        <field>
                            <name>ro_run0_count1</name>
                            <msb>10</msb>
                            <bitRange>[10:0]</bitRange>
                            <lsb>0</lsb>
                        </field>
                    </fields>
                </register>
                <register>
                    <name>RO_RUN0_COUNT2</name>
                    <description><![CDATA[Count of sequence length 2 runs seen in the past window]]></description>
                    <addressOffset>0x005c</addressOffset>
                    <resetValue>0x00</resetValue>
                    <size>32</size>
                    <fields>
                        <field>
                            <name>ro_run0_count2</name>
                            <msb>10</msb>
                            <bitRange>[10:0]</bitRange>
                            <lsb>0</lsb>
                        </field>
                    </fields>
                </register>
                <register>
                    <name>RO_RUN0_COUNT3</name>
                    <description><![CDATA[Count of sequence length 3 runs seen in the past window]]></description>
                    <addressOffset>0x0060</addressOffset>
                    <resetValue>0x00</resetValue>
                    <size>32</size>
                    <fields>
                        <field>
                            <name>ro_run0_count3</name>
                            <msb>10</msb>
                            <bitRange>[10:0]</bitRange>
                            <lsb>0</lsb>
                        </field>
                    </fields>
                </register>
                <register>
                    <name>RO_RUN0_COUNT4</name>
                    <description><![CDATA[Count of sequence length 4 runs seen in the past window]]></description>
                    <addressOffset>0x0064</addressOffset>
                    <resetValue>0x00</resetValue>
                    <size>32</size>
                    <fields>
                        <field>
                            <name>ro_run0_count4</name>
                            <msb>10</msb>
                            <bitRange>[10:0]</bitRange>
                            <lsb>0</lsb>
                        </field>
                    </fields>
                </register>
                <register>
                    <name>RO_RUN0_COUNT5</name>
                    <description><![CDATA[Count of sequence length 5 runs seen in the past window]]></description>
                    <addressOffset>0x0068</addressOffset>
                    <resetValue>0x00</resetValue>
                    <size>32</size>
                    <fields>
                        <field>
                            <name>ro_run0_count5</name>
                            <msb>10</msb>
                            <bitRange>[10:0]</bitRange>
                            <lsb>0</lsb>
                        </field>
                    </fields>
                </register>
                <register>
                    <name>RO_RUN1_CTRL</name>
                    <addressOffset>0x006c</addressOffset>
                    <resetValue>0x3ff</resetValue>
                    <size>32</size>
                    <fields>
                        <field>
                            <name>window</name>
                            <msb>10</msb>
                            <bitRange>[10:0]</bitRange>
                            <lsb>0</lsb>
                            <description><![CDATA[Number of samples over which to measure. Must be less than 2047, or else
undefined behavior occurs]]></description>
                        </field>
                    </fields>
                </register>
                <register>
                    <name>RO_RUN1_FRESH</name>
                    <description><![CDATA[The current data corresponding to a runlength of (bitposition +1) has been
updated at least once since the last readout of any register]]></description>
                    <addressOffset>0x0070</addressOffset>
                    <resetValue>0x00</resetValue>
                    <size>32</size>
                    <fields>
                        <field>
                            <name>ro_run1_fresh</name>
                            <msb>4</msb>
                            <bitRange>[4:0]</bitRange>
                            <lsb>0</lsb>
                        </field>
                    </fields>
                </register>
                <register>
                    <name>RO_RUN1_COUNT1</name>
                    <description><![CDATA[Count of sequence length 1 runs seen in the past window]]></description>
                    <addressOffset>0x0074</addressOffset>
                    <resetValue>0x00</resetValue>
                    <size>32</size>
                    <fields>
                        <field>
                            <name>ro_run1_count1</name>
                            <msb>10</msb>
                            <bitRange>[10:0]</bitRange>
                            <lsb>0</lsb>
                        </field>
                    </fields>
                </register>
                <register>
                    <name>RO_RUN1_COUNT2</name>
                    <description><![CDATA[Count of sequence length 2 runs seen in the past window]]></description>
                    <addressOffset>0x0078</addressOffset>
                    <resetValue>0x00</resetValue>
                    <size>32</size>
                    <fields>
                        <field>
                            <name>ro_run1_count2</name>
                            <msb>10</msb>
                            <bitRange>[10:0]</bitRange>
                            <lsb>0</lsb>
                        </field>
                    </fields>
                </register>
                <register>
                    <name>RO_RUN1_COUNT3</name>
                    <description><![CDATA[Count of sequence length 3 runs seen in the past window]]></description>
                    <addressOffset>0x007c</addressOffset>
                    <resetValue>0x00</resetValue>
                    <size>32</size>
                    <fields>
                        <field>
                            <name>ro_run1_count3</name>
                            <msb>10</msb>
                            <bitRange>[10:0]</bitRange>
                            <lsb>0</lsb>
                        </field>
                    </fields>
                </register>
                <register>
                    <name>RO_RUN1_COUNT4</name>
                    <description><![CDATA[Count of sequence length 4 runs seen in the past window]]></description>
                    <addressOffset>0x0080</addressOffset>
                    <resetValue>0x00</resetValue>
                    <size>32</size>
                    <fields>
                        <field>
                            <name>ro_run1_count4</name>
                            <msb>10</msb>
                            <bitRange>[10:0]</bitRange>
                            <lsb>0</lsb>
                        </field>
                    </fields>
                </register>
                <register>
                    <name>RO_RUN1_COUNT5</name>
                    <description><![CDATA[Count of sequence length 5 runs seen in the past window]]></description>
                    <addressOffset>0x0084</addressOffset>
                    <resetValue>0x00</resetValue>
                    <size>32</size>
                    <fields>
                        <field>
                            <name>ro_run1_count5</name>
                            <msb>10</msb>
                            <bitRange>[10:0]</bitRange>
                            <lsb>0</lsb>
                        </field>
                    </fields>
                </register>
                <register>
                    <name>RO_RUN2_CTRL</name>
                    <addressOffset>0x0088</addressOffset>
                    <resetValue>0x3ff</resetValue>
                    <size>32</size>
                    <fields>
                        <field>
                            <name>window</name>
                            <msb>10</msb>
                            <bitRange>[10:0]</bitRange>
                            <lsb>0</lsb>
                            <description><![CDATA[Number of samples over which to measure. Must be less than 2047, or else
undefined behavior occurs]]></description>
                        </field>
                    </fields>
                </register>
                <register>
                    <name>RO_RUN2_FRESH</name>
                    <description><![CDATA[The current data corresponding to a runlength of (bitposition +1) has been
updated at least once since the last readout of any register]]></description>
                    <addressOffset>0x008c</addressOffset>
                    <resetValue>0x00</resetValue>
                    <size>32</size>
                    <fields>
                        <field>
                            <name>ro_run2_fresh</name>
                            <msb>4</msb>
                            <bitRange>[4:0]</bitRange>
                            <lsb>0</lsb>
                        </field>
                    </fields>
                </register>
                <register>
                    <name>RO_RUN2_COUNT1</name>
                    <description><![CDATA[Count of sequence length 1 runs seen in the past window]]></description>
                    <addressOffset>0x0090</addressOffset>
                    <resetValue>0x00</resetValue>
                    <size>32</size>
                    <fields>
                        <field>
                            <name>ro_run2_count1</name>
                            <msb>10</msb>
                            <bitRange>[10:0]</bitRange>
                            <lsb>0</lsb>
                        </field>
                    </fields>
                </register>
                <register>
                    <name>RO_RUN2_COUNT2</name>
                    <description><![CDATA[Count of sequence length 2 runs seen in the past window]]></description>
                    <addressOffset>0x0094</addressOffset>
                    <resetValue>0x00</resetValue>
                    <size>32</size>
                    <fields>
                        <field>
                            <name>ro_run2_count2</name>
                            <msb>10</msb>
                            <bitRange>[10:0]</bitRange>
                            <lsb>0</lsb>
                        </field>
                    </fields>
                </register>
                <register>
                    <name>RO_RUN2_COUNT3</name>
                    <description><![CDATA[Count of sequence length 3 runs seen in the past window]]></description>
                    <addressOffset>0x0098</addressOffset>
                    <resetValue>0x00</resetValue>
                    <size>32</size>
                    <fields>
                        <field>
                            <name>ro_run2_count3</name>
                            <msb>10</msb>
                            <bitRange>[10:0]</bitRange>
                            <lsb>0</lsb>
                        </field>
                    </fields>
                </register>
                <register>
                    <name>RO_RUN2_COUNT4</name>
                    <description><![CDATA[Count of sequence length 4 runs seen in the past window]]></description>
                    <addressOffset>0x009c</addressOffset>
                    <resetValue>0x00</resetValue>
                    <size>32</size>
                    <fields>
                        <field>
                            <name>ro_run2_count4</name>
                            <msb>10</msb>
                            <bitRange>[10:0]</bitRange>
                            <lsb>0</lsb>
                        </field>
                    </fields>
                </register>
                <register>
                    <name>RO_RUN2_COUNT5</name>
                    <description><![CDATA[Count of sequence length 5 runs seen in the past window]]></description>
                    <addressOffset>0x00a0</addressOffset>
                    <resetValue>0x00</resetValue>
                    <size>32</size>
                    <fields>
                        <field>
                            <name>ro_run2_count5</name>
                            <msb>10</msb>
                            <bitRange>[10:0]</bitRange>
                            <lsb>0</lsb>
                        </field>
                    </fields>
                </register>
                <register>
                    <name>RO_RUN3_CTRL</name>
                    <addressOffset>0x00a4</addressOffset>
                    <resetValue>0x3ff</resetValue>
                    <size>32</size>
                    <fields>
                        <field>
                            <name>window</name>
                            <msb>10</msb>
                            <bitRange>[10:0]</bitRange>
                            <lsb>0</lsb>
                            <description><![CDATA[Number of samples over which to measure. Must be less than 2047, or else
undefined behavior occurs]]></description>
                        </field>
                    </fields>
                </register>
                <register>
                    <name>RO_RUN3_FRESH</name>
                    <description><![CDATA[The current data corresponding to a runlength of (bitposition +1) has been
updated at least once since the last readout of any register]]></description>
                    <addressOffset>0x00a8</addressOffset>
                    <resetValue>0x00</resetValue>
                    <size>32</size>
                    <fields>
                        <field>
                            <name>ro_run3_fresh</name>
                            <msb>4</msb>
                            <bitRange>[4:0]</bitRange>
                            <lsb>0</lsb>
                        </field>
                    </fields>
                </register>
                <register>
                    <name>RO_RUN3_COUNT1</name>
                    <description><![CDATA[Count of sequence length 1 runs seen in the past window]]></description>
                    <addressOffset>0x00ac</addressOffset>
                    <resetValue>0x00</resetValue>
                    <size>32</size>
                    <fields>
                        <field>
                            <name>ro_run3_count1</name>
                            <msb>10</msb>
                            <bitRange>[10:0]</bitRange>
                            <lsb>0</lsb>
                        </field>
                    </fields>
                </register>
                <register>
                    <name>RO_RUN3_COUNT2</name>
                    <description><![CDATA[Count of sequence length 2 runs seen in the past window]]></description>
                    <addressOffset>0x00b0</addressOffset>
                    <resetValue>0x00</resetValue>
                    <size>32</size>
                    <fields>
                        <field>
                            <name>ro_run3_count2</name>
                            <msb>10</msb>
                            <bitRange>[10:0]</bitRange>
                            <lsb>0</lsb>
                        </field>
                    </fields>
                </register>
                <register>
                    <name>RO_RUN3_COUNT3</name>
                    <description><![CDATA[Count of sequence length 3 runs seen in the past window]]></description>
                    <addressOffset>0x00b4</addressOffset>
                    <resetValue>0x00</resetValue>
                    <size>32</size>
                    <fields>
                        <field>
                            <name>ro_run3_count3</name>
                            <msb>10</msb>
                            <bitRange>[10:0]</bitRange>
                            <lsb>0</lsb>
                        </field>
                    </fields>
                </register>
                <register>
                    <name>RO_RUN3_COUNT4</name>
                    <description><![CDATA[Count of sequence length 4 runs seen in the past window]]></description>
                    <addressOffset>0x00b8</addressOffset>
                    <resetValue>0x00</resetValue>
                    <size>32</size>
                    <fields>
                        <field>
                            <name>ro_run3_count4</name>
                            <msb>10</msb>
                            <bitRange>[10:0]</bitRange>
                            <lsb>0</lsb>
                        </field>
                    </fields>
                </register>
                <register>
                    <name>RO_RUN3_COUNT5</name>
                    <description><![CDATA[Count of sequence length 5 runs seen in the past window]]></description>
                    <addressOffset>0x00bc</addressOffset>
                    <resetValue>0x00</resetValue>
                    <size>32</size>
                    <fields>
                        <field>
                            <name>ro_run3_count5</name>
                            <msb>10</msb>
                            <bitRange>[10:0]</bitRange>
                            <lsb>0</lsb>
                        </field>
                    </fields>
                </register>
                <register>
                    <name>AV_EXCURSION0_CTRL</name>
                    <addressOffset>0x00c0</addressOffset>
                    <resetValue>0x190140</resetValue>
                    <size>32</size>
                    <fields>
                        <field>
                            <name>cutoff</name>
                            <msb>11</msb>
                            <bitRange>[11:0]</bitRange>
                            <lsb>0</lsb>
                            <description><![CDATA[Minimum excursion required to pass]]></description>
                        </field>
                        <field>
                            <name>reset</name>
                            <msb>12</msb>
                            <bitRange>[12:12]</bitRange>
                            <lsb>12</lsb>
                            <description><![CDATA[Write `1` to reset the system, including any error flags]]></description>
                        </field>
                        <field>
                            <name>window</name>
                            <msb>31</msb>
                            <bitRange>[31:13]</bitRange>
                            <lsb>13</lsb>
                            <description><![CDATA[Number of samples over which to measure]]></description>
                        </field>
                    </fields>
                </register>
                <register>
                    <name>AV_EXCURSION0_STAT</name>
                    <addressOffset>0x00c4</addressOffset>
                    <resetValue>0x00</resetValue>
                    <size>32</size>
                    <fields>
                        <field>
                            <name>min</name>
                            <msb>11</msb>
                            <bitRange>[11:0]</bitRange>
                            <lsb>0</lsb>
                            <description><![CDATA[Minimum of last window]]></description>
                        </field>
                        <field>
                            <name>max</name>
                            <msb>23</msb>
                            <bitRange>[23:12]</bitRange>
                            <lsb>12</lsb>
                            <description><![CDATA[Maximum of last window]]></description>
                        </field>
                    </fields>
                </register>
                <register>
                    <name>AV_EXCURSION0_LAST_ERR</name>
                    <addressOffset>0x00c8</addressOffset>
                    <resetValue>0x00</resetValue>
                    <size>32</size>
                    <fields>
                        <field>
                            <name>min</name>
                            <msb>11</msb>
                            <bitRange>[11:0]</bitRange>
                            <lsb>0</lsb>
                            <description><![CDATA[Minimum of last error window]]></description>
                        </field>
                        <field>
                            <name>max</name>
                            <msb>23</msb>
                            <bitRange>[23:12]</bitRange>
                            <lsb>12</lsb>
                            <description><![CDATA[Maximum of last error window]]></description>
                        </field>
                    </fields>
                </register>
                <register>
                    <name>AV_EXCURSION1_CTRL</name>
                    <addressOffset>0x00cc</addressOffset>
                    <resetValue>0x190140</resetValue>
                    <size>32</size>
                    <fields>
                        <field>
                            <name>cutoff</name>
                            <msb>11</msb>
                            <bitRange>[11:0]</bitRange>
                            <lsb>0</lsb>
                            <description><![CDATA[Minimum excursion required to pass]]></description>
                        </field>
                        <field>
                            <name>reset</name>
                            <msb>12</msb>
                            <bitRange>[12:12]</bitRange>
                            <lsb>12</lsb>
                            <description><![CDATA[Write `1` to reset the system, including any error flags]]></description>
                        </field>
                        <field>
                            <name>window</name>
                            <msb>31</msb>
                            <bitRange>[31:13]</bitRange>
                            <lsb>13</lsb>
                            <description><![CDATA[Number of samples over which to measure]]></description>
                        </field>
                    </fields>
                </register>
                <register>
                    <name>AV_EXCURSION1_STAT</name>
                    <addressOffset>0x00d0</addressOffset>
                    <resetValue>0x00</resetValue>
                    <size>32</size>
                    <fields>
                        <field>
                            <name>min</name>
                            <msb>11</msb>
                            <bitRange>[11:0]</bitRange>
                            <lsb>0</lsb>
                            <description><![CDATA[Minimum of last window]]></description>
                        </field>
                        <field>
                            <name>max</name>
                            <msb>23</msb>
                            <bitRange>[23:12]</bitRange>
                            <lsb>12</lsb>
                            <description><![CDATA[Maximum of last window]]></description>
                        </field>
                    </fields>
                </register>
                <register>
                    <name>AV_EXCURSION1_LAST_ERR</name>
                    <addressOffset>0x00d4</addressOffset>
                    <resetValue>0x00</resetValue>
                    <size>32</size>
                    <fields>
                        <field>
                            <name>min</name>
                            <msb>11</msb>
                            <bitRange>[11:0]</bitRange>
                            <lsb>0</lsb>
                            <description><![CDATA[Minimum of last error window]]></description>
                        </field>
                        <field>
                            <name>max</name>
                            <msb>23</msb>
                            <bitRange>[23:12]</bitRange>
                            <lsb>12</lsb>
                            <description><![CDATA[Maximum of last error window]]></description>
                        </field>
                    </fields>
                </register>
                <register>
                    <name>READY</name>
                    <addressOffset>0x00d8</addressOffset>
                    <resetValue>0x00</resetValue>
                    <size>32</size>
                    <fields>
                        <field>
                            <name>av_excursion</name>
                            <msb>1</msb>
                            <bitRange>[1:0]</bitRange>
                            <lsb>0</lsb>
                            <description><![CDATA[ready bits from the excursion test]]></description>
                        </field>
                        <field>
                            <name>av_adaprop</name>
                            <msb>3</msb>
                            <bitRange>[3:2]</bitRange>
                            <lsb>2</lsb>
                            <description><![CDATA[ready bits from the adaptive proportion test]]></description>
                        </field>
                        <field>
                            <name>ro_adaprop</name>
                            <msb>7</msb>
                            <bitRange>[7:4]</bitRange>
                            <lsb>4</lsb>
                            <description><![CDATA[ready bits from the adaptive proportion test]]></description>
                        </field>
                    </fields>
                </register>
                <register>
                    <name>EV_STATUS</name>
                    <description><![CDATA[Triggered by a failure in the avalanche generator core 1 on-line excursion test]]></description>
                    <addressOffset>0x00dc</addressOffset>
                    <resetValue>0x00</resetValue>
                    <size>32</size>
                    <fields>
                        <field>
                            <name>avail</name>
                            <msb>0</msb>
                            <bitRange>[0:0]</bitRange>
                            <lsb>0</lsb>
                            <description><![CDATA[Level of the ``avail`` event]]></description>
                        </field>
                        <field>
                            <name>error</name>
                            <msb>1</msb>
                            <bitRange>[1:1]</bitRange>
                            <lsb>1</lsb>
                            <description><![CDATA[Level of the ``error`` event]]></description>
                        </field>
                        <field>
                            <name>health</name>
                            <msb>2</msb>
                            <bitRange>[2:2]</bitRange>
                            <lsb>2</lsb>
                            <description><![CDATA[Level of the ``health`` event]]></description>
                        </field>
                        <field>
                            <name>excursion0</name>
                            <msb>3</msb>
                            <bitRange>[3:3]</bitRange>
                            <lsb>3</lsb>
                            <description><![CDATA[Level of the ``excursion0`` event]]></description>
                        </field>
                        <field>
                            <name>excursion1</name>
                            <msb>4</msb>
                            <bitRange>[4:4]</bitRange>
                            <lsb>4</lsb>
                            <description><![CDATA[Level of the ``excursion1`` event]]></description>
                        </field>
                    </fields>
                </register>
                <register>
                    <name>EV_PENDING</name>
                    <description><![CDATA[Triggered by a failure in the avalanche generator core 1 on-line excursion test]]></description>
                    <addressOffset>0x00e0</addressOffset>
                    <resetValue>0x00</resetValue>
                    <size>32</size>
                    <fields>
                        <field>
                            <name>avail</name>
                            <msb>0</msb>
                            <bitRange>[0:0]</bitRange>
                            <lsb>0</lsb>
                            <description><![CDATA[Triggered anytime there is data available on the server interface]]></description>
                        </field>
                        <field>
                            <name>error</name>
                            <msb>1</msb>
                            <bitRange>[1:1]</bitRange>
                            <lsb>1</lsb>
                            <description><![CDATA[Triggered whenever an error condition first occurs on the server interface]]></description>
                        </field>
                        <field>
                            <name>health</name>
                            <msb>2</msb>
                            <bitRange>[2:2]</bitRange>
                            <lsb>2</lsb>
                            <description><![CDATA[Triggered whenever a health event first occurs]]></description>
                        </field>
                        <field>
                            <name>excursion0</name>
                            <msb>3</msb>
                            <bitRange>[3:3]</bitRange>
                            <lsb>3</lsb>
                            <description><![CDATA[Triggered by a failure in the avalanche generator core 0 on-line excursion test]]></description>
                        </field>
                        <field>
                            <name>excursion1</name>
                            <msb>4</msb>
                            <bitRange>[4:4]</bitRange>
                            <lsb>4</lsb>
                            <description><![CDATA[Triggered by a failure in the avalanche generator core 1 on-line excursion test]]></description>
                        </field>
                    </fields>
                </register>
                <register>
                    <name>EV_ENABLE</name>
                    <description><![CDATA[Triggered by a failure in the avalanche generator core 1 on-line excursion test]]></description>
                    <addressOffset>0x00e4</addressOffset>
                    <resetValue>0x00</resetValue>
                    <size>32</size>
                    <fields>
                        <field>
                            <name>avail</name>
                            <msb>0</msb>
                            <bitRange>[0:0]</bitRange>
                            <lsb>0</lsb>
                            <description><![CDATA[Write a ``1`` to enable the ``avail`` Event]]></description>
                        </field>
                        <field>
                            <name>error</name>
                            <msb>1</msb>
                            <bitRange>[1:1]</bitRange>
                            <lsb>1</lsb>
                            <description><![CDATA[Write a ``1`` to enable the ``error`` Event]]></description>
                        </field>
                        <field>
                            <name>health</name>
                            <msb>2</msb>
                            <bitRange>[2:2]</bitRange>
                            <lsb>2</lsb>
                            <description><![CDATA[Write a ``1`` to enable the ``health`` Event]]></description>
                        </field>
                        <field>
                            <name>excursion0</name>
                            <msb>3</msb>
                            <bitRange>[3:3]</bitRange>
                            <lsb>3</lsb>
                            <description><![CDATA[Write a ``1`` to enable the ``excursion0`` Event]]></description>
                        </field>
                        <field>
                            <name>excursion1</name>
                            <msb>4</msb>
                            <bitRange>[4:4]</bitRange>
                            <lsb>4</lsb>
                            <description><![CDATA[Write a ``1`` to enable the ``excursion1`` Event]]></description>
                        </field>
                    </fields>
                </register>
                <register>
                    <name>CHACHA</name>
                    <addressOffset>0x00e8</addressOffset>
                    <resetValue>0x100c8002</resetValue>
                    <size>32</size>
                    <fields>
                        <field>
                            <name>reseed_interval</name>
                            <msb>11</msb>
                            <bitRange>[11:0]</bitRange>
                            <lsb>0</lsb>
                            <description><![CDATA[How many ChaCha blocks to generate before automatically rotating the key pool]]></description>
                        </field>
                        <field>
                            <name>selfmix_interval</name>
                            <msb>27</msb>
                            <bitRange>[27:12]</bitRange>
                            <lsb>12</lsb>
                            <description><![CDATA[How many sysclk cycles in between automatic round advancement (adjust to reduce
standby power)]]></description>
                        </field>
                        <field>
                            <name>selfmix_ena</name>
                            <msb>28</msb>
                            <bitRange>[28:28]</bitRange>
                            <lsb>28</lsb>
                            <description><![CDATA[Enable self mixing feature]]></description>
                        </field>
                    </fields>
                </register>
                <register>
                    <name>SEED</name>
                    <description><![CDATA[Extra data to be rotated into the seed pool. This is supplemental to the
automatically seeded TRNG data. Data is committed to the pool immediately upon
write.]]></description>
                    <addressOffset>0x00ec</addressOffset>
                    <resetValue>0x00</resetValue>
                    <size>32</size>
                    <fields>
                        <field>
                            <name>seed</name>
                            <msb>31</msb>
                            <bitRange>[31:0]</bitRange>
                            <lsb>0</lsb>
                        </field>
                    </fields>
                </register>
                <register>
                    <name>URANDOM</name>
                    <description><![CDATA[Unlimited random numbers, output from the ChaCha conditioner. Generally, you
want to use this.]]></description>
                    <addressOffset>0x00f0</addressOffset>
                    <resetValue>0x00</resetValue>
                    <size>32</size>
                    <fields>
                        <field>
                            <name>urandom</name>
                            <msb>31</msb>
                            <bitRange>[31:0]</bitRange>
                            <lsb>0</lsb>
                        </field>
                    </fields>
                </register>
                <register>
                    <name>URANDOM_VALID</name>
                    <description><![CDATA[Set when `urandom` is valid. Always check before taking `urandom`]]></description>
                    <addressOffset>0x00f4</addressOffset>
                    <resetValue>0x00</resetValue>
                    <size>32</size>
                    <fields>
                        <field>
                            <name>urandom_valid</name>
                            <msb>0</msb>
                            <bitRange>[0:0]</bitRange>
                            <lsb>0</lsb>
                        </field>
                    </fields>
                </register>
                <register>
                    <name>TEST</name>
                    <addressOffset>0x00f8</addressOffset>
                    <resetValue>0x00</resetValue>
                    <size>32</size>
                    <fields>
                        <field>
                            <name>simultaneous</name>
                            <msb>0</msb>
                            <bitRange>[0:0]</bitRange>
                            <lsb>0</lsb>
                            <description><![CDATA[Force a simultaneous advance of kernel/user urandom. Used to exercise a corner
case in testing. Not harmful in production, just wasteful.]]></description>
                        </field>
                    </fields>
                </register>
            </registers>
            <addressBlock>
                <offset>0</offset>
                <size>0xfc</size>
                <usage>registers</usage>
            </addressBlock>
            <interrupt>
                <name>trng_server</name>
                <value>14</value>
            </interrupt>
        </peripheral>
        <peripheral>
            <name>TRNG</name>
            <baseAddress>0xF001D000</baseAddress>
            <groupName>TRNG</groupName>
            <registers>
                <register>
                    <name>XADC_TEMPERATURE</name>
                    <description><![CDATA[Raw Temperature value from XADC.

Temperature (C) = ``Value`` x 503.975 / 4096 - 273.15.]]></description>
                    <addressOffset>0x0000</addressOffset>
                    <resetValue>0x00</resetValue>
                    <size>32</size>
                    <fields>
                        <field>
                            <name>xadc_temperature</name>
                            <msb>11</msb>
                            <bitRange>[11:0]</bitRange>
                            <lsb>0</lsb>
                        </field>
                    </fields>
                </register>
                <register>
                    <name>XADC_VCCINT</name>
                    <description><![CDATA[Raw VCCINT value from XADC.

VCCINT (V) = ``Value`` x 3 / 4096.]]></description>
                    <addressOffset>0x0004</addressOffset>
                    <resetValue>0x00</resetValue>
                    <size>32</size>
                    <fields>
                        <field>
                            <name>xadc_vccint</name>
                            <msb>11</msb>
                            <bitRange>[11:0]</bitRange>
                            <lsb>0</lsb>
                        </field>
                    </fields>
                </register>
                <register>
                    <name>XADC_VCCAUX</name>
                    <description><![CDATA[Raw VCCAUX value from XADC.

VCCAUX (V) = ``Value`` x 3 / 4096.]]></description>
                    <addressOffset>0x0008</addressOffset>
                    <resetValue>0x00</resetValue>
                    <size>32</size>
                    <fields>
                        <field>
                            <name>xadc_vccaux</name>
                            <msb>11</msb>
                            <bitRange>[11:0]</bitRange>
                            <lsb>0</lsb>
                        </field>
                    </fields>
                </register>
                <register>
                    <name>XADC_VCCBRAM</name>
                    <description><![CDATA[Raw VCCBRAM value from XADC.

VCCBRAM (V) = ``Value`` x 3 / 4096.]]></description>
                    <addressOffset>0x000c</addressOffset>
                    <resetValue>0x00</resetValue>
                    <size>32</size>
                    <fields>
                        <field>
                            <name>xadc_vccbram</name>
                            <msb>11</msb>
                            <bitRange>[11:0]</bitRange>
                            <lsb>0</lsb>
                        </field>
                    </fields>
                </register>
                <register>
                    <name>XADC_VBUS</name>
                    <description><![CDATA[Raw VBUS value from XADC]]></description>
                    <addressOffset>0x0010</addressOffset>
                    <resetValue>0x00</resetValue>
                    <size>32</size>
                    <fields>
                        <field>
                            <name>xadc_vbus</name>
                            <msb>11</msb>
                            <bitRange>[11:0]</bitRange>
                            <lsb>0</lsb>
                        </field>
                    </fields>
                </register>
                <register>
                    <name>XADC_USB_P</name>
                    <description><![CDATA[Voltage on USB_P pin]]></description>
                    <addressOffset>0x0014</addressOffset>
                    <resetValue>0x00</resetValue>
                    <size>32</size>
                    <fields>
                        <field>
                            <name>xadc_usb_p</name>
                            <msb>11</msb>
                            <bitRange>[11:0]</bitRange>
                            <lsb>0</lsb>
                        </field>
                    </fields>
                </register>
                <register>
                    <name>XADC_USB_N</name>
                    <description><![CDATA[Voltage on USB_N pin]]></description>
                    <addressOffset>0x0018</addressOffset>
                    <resetValue>0x00</resetValue>
                    <size>32</size>
                    <fields>
                        <field>
                            <name>xadc_usb_n</name>
                            <msb>11</msb>
                            <bitRange>[11:0]</bitRange>
                            <lsb>0</lsb>
                        </field>
                    </fields>
                </register>
                <register>
                    <name>XADC_NOISE0</name>
                    <description><![CDATA[Raw noise0]]></description>
                    <addressOffset>0x001c</addressOffset>
                    <resetValue>0x00</resetValue>
                    <size>32</size>
                    <fields>
                        <field>
                            <name>xadc_noise0</name>
                            <msb>11</msb>
                            <bitRange>[11:0]</bitRange>
                            <lsb>0</lsb>
                        </field>
                    </fields>
                </register>
                <register>
                    <name>XADC_NOISE1</name>
                    <description><![CDATA[Raw noise1]]></description>
                    <addressOffset>0x0020</addressOffset>
                    <resetValue>0x00</resetValue>
                    <size>32</size>
                    <fields>
                        <field>
                            <name>xadc_noise1</name>
                            <msb>11</msb>
                            <bitRange>[11:0]</bitRange>
                            <lsb>0</lsb>
                        </field>
                    </fields>
                </register>
                <register>
                    <name>XADC_EOC</name>
                    <description><![CDATA[End of Convertion Status, ``1``: Convertion Done.]]></description>
                    <addressOffset>0x0024</addressOffset>
                    <resetValue>0x00</resetValue>
                    <size>32</size>
                    <fields>
                        <field>
                            <name>xadc_eoc</name>
                            <msb>0</msb>
                            <bitRange>[0:0]</bitRange>
                            <lsb>0</lsb>
                        </field>
                    </fields>
                </register>
                <register>
                    <name>XADC_EOS</name>
                    <description><![CDATA[End of Sequence Status, ``1``: Sequence Done.]]></description>
                    <addressOffset>0x0028</addressOffset>
                    <resetValue>0x00</resetValue>
                    <size>32</size>
                    <fields>
                        <field>
                            <name>xadc_eos</name>
                            <msb>0</msb>
                            <bitRange>[0:0]</bitRange>
                            <lsb>0</lsb>
                        </field>
                    </fields>
                </register>
                <register>
                    <name>XADC_GPIO5</name>
                    <description><![CDATA[GPIO5 value]]></description>
                    <addressOffset>0x002c</addressOffset>
                    <resetValue>0x00</resetValue>
                    <size>32</size>
                    <fields>
                        <field>
                            <name>xadc_gpio5</name>
                            <msb>11</msb>
                            <bitRange>[11:0]</bitRange>
                            <lsb>0</lsb>
                        </field>
                    </fields>
                </register>
                <register>
                    <name>XADC_GPIO2</name>
                    <description><![CDATA[GPIO2 value]]></description>
                    <addressOffset>0x0030</addressOffset>
                    <resetValue>0x00</resetValue>
                    <size>32</size>
                    <fields>
                        <field>
                            <name>xadc_gpio2</name>
                            <msb>11</msb>
                            <bitRange>[11:0]</bitRange>
                            <lsb>0</lsb>
                        </field>
                    </fields>
                </register>
                <register>
                    <name>XADC_DRP_ENABLE</name>
                    <addressOffset>0x0034</addressOffset>
                    <resetValue>0x00</resetValue>
                    <size>32</size>
                    <fields>
                        <field>
                            <name>xadc_drp_enable</name>
                            <msb>0</msb>
                            <bitRange>[0:0]</bitRange>
                            <lsb>0</lsb>
                        </field>
                    </fields>
                </register>
                <register>
                    <name>XADC_DRP_READ</name>
                    <addressOffset>0x0038</addressOffset>
                    <resetValue>0x00</resetValue>
                    <size>32</size>
                    <fields>
                        <field>
                            <name>xadc_drp_read</name>
                            <msb>0</msb>
                            <bitRange>[0:0]</bitRange>
                            <lsb>0</lsb>
                        </field>
                    </fields>
                </register>
                <register>
                    <name>XADC_DRP_WRITE</name>
                    <addressOffset>0x003c</addressOffset>
                    <resetValue>0x00</resetValue>
                    <size>32</size>
                    <fields>
                        <field>
                            <name>xadc_drp_write</name>
                            <msb>0</msb>
                            <bitRange>[0:0]</bitRange>
                            <lsb>0</lsb>
                        </field>
                    </fields>
                </register>
                <register>
                    <name>XADC_DRP_DRDY</name>
                    <addressOffset>0x0040</addressOffset>
                    <resetValue>0x00</resetValue>
                    <size>32</size>
                    <fields>
                        <field>
                            <name>xadc_drp_drdy</name>
                            <msb>0</msb>
                            <bitRange>[0:0]</bitRange>
                            <lsb>0</lsb>
                        </field>
                    </fields>
                </register>
                <register>
                    <name>XADC_DRP_ADR</name>
                    <addressOffset>0x0044</addressOffset>
                    <resetValue>0x00</resetValue>
                    <size>32</size>
                    <fields>
                        <field>
                            <name>xadc_drp_adr</name>
                            <msb>6</msb>
                            <bitRange>[6:0]</bitRange>
                            <lsb>0</lsb>
                        </field>
                    </fields>
                </register>
                <register>
                    <name>XADC_DRP_DAT_W</name>
                    <addressOffset>0x0048</addressOffset>
                    <resetValue>0x00</resetValue>
                    <size>32</size>
                    <fields>
                        <field>
                            <name>xadc_drp_dat_w</name>
                            <msb>15</msb>
                            <bitRange>[15:0]</bitRange>
                            <lsb>0</lsb>
                        </field>
                    </fields>
                </register>
                <register>
                    <name>XADC_DRP_DAT_R</name>
                    <addressOffset>0x004c</addressOffset>
                    <resetValue>0x00</resetValue>
                    <size>32</size>
                    <fields>
                        <field>
                            <name>xadc_drp_dat_r</name>
                            <msb>15</msb>
                            <bitRange>[15:0]</bitRange>
                            <lsb>0</lsb>
                        </field>
                    </fields>
                </register>
            </registers>
            <addressBlock>
                <offset>0</offset>
                <size>0x50</size>
                <usage>registers</usage>
            </addressBlock>
        </peripheral>
        <peripheral>
            <name>SHA512</name>
            <baseAddress>0xF001E000</baseAddress>
            <groupName>SHA512</groupName>
            <registers>
                <register>
                    <name>POWER</name>
                    <addressOffset>0x0000</addressOffset>
                    <resetValue>0x00</resetValue>
                    <size>32</size>
                    <fields>
                        <field>
                            <name>on</name>
                            <msb>0</msb>
                            <bitRange>[0:0]</bitRange>
                            <lsb>0</lsb>
                            <description><![CDATA[Writing `1` turns on the clocks to this block, `0` stops the clocks (for power
savings)]]></description>
                        </field>
                    </fields>
                </register>
                <register>
                    <name>CONFIG</name>
                    <description><![CDATA[Configuration register for the HMAC block]]></description>
                    <addressOffset>0x0004</addressOffset>
                    <resetValue>0x00</resetValue>
                    <size>32</size>
                    <fields>
                        <field>
                            <name>sha_en</name>
                            <msb>0</msb>
                            <bitRange>[0:0]</bitRange>
                            <lsb>0</lsb>
                            <description><![CDATA[Enable the SHA512 core]]></description>
                        </field>
                        <field>
                            <name>endian_swap</name>
                            <msb>1</msb>
                            <bitRange>[1:1]</bitRange>
                            <lsb>1</lsb>
                            <description><![CDATA[Swap the endianness on the input data]]></description>
                        </field>
                        <field>
                            <name>digest_swap</name>
                            <msb>2</msb>
                            <bitRange>[2:2]</bitRange>
                            <lsb>2</lsb>
                            <description><![CDATA[Swap the endianness on the output digest]]></description>
                        </field>
                        <field>
                            <name>select_256</name>
                            <msb>3</msb>
                            <bitRange>[3:3]</bitRange>
                            <lsb>3</lsb>
                            <description><![CDATA[Select SHA512/256 IV constants when set to `1`]]></description>
                        </field>
                    </fields>
                </register>
                <register>
                    <name>COMMAND</name>
                    <description><![CDATA[Command register for the HMAC block]]></description>
                    <addressOffset>0x0008</addressOffset>
                    <resetValue>0x00</resetValue>
                    <size>32</size>
                    <fields>
                        <field>
                            <name>hash_start</name>
                            <msb>0</msb>
                            <bitRange>[0:0]</bitRange>
                            <lsb>0</lsb>
                            <description><![CDATA[Writing a 1 indicates the beginning of hash data]]></description>
                        </field>
                        <field>
                            <name>hash_process</name>
                            <msb>1</msb>
                            <bitRange>[1:1]</bitRange>
                            <lsb>1</lsb>
                            <description><![CDATA[Writing a 1 digests the hash data]]></description>
                        </field>
                    </fields>
                </register>
                <register>
                    <name>DIGEST01</name>
                    <description><![CDATA[Bits 32-63 of `SHA512_DIGEST0`. digest word 0]]></description>
                    <addressOffset>0x000c</addressOffset>
                    <resetValue>0x00</resetValue>
                    <size>32</size>
                    <fields>
                        <field>
                            <name>digest0</name>
                            <msb>31</msb>
                            <bitRange>[31:0]</bitRange>
                            <lsb>0</lsb>
                        </field>
                    </fields>
                </register>
                <register>
                    <name>DIGEST00</name>
                    <description><![CDATA[Bits 0-31 of `SHA512_DIGEST0`.]]></description>
                    <addressOffset>0x0010</addressOffset>
                    <resetValue>0x00</resetValue>
                    <size>32</size>
                    <fields>
                        <field>
                            <name>digest0</name>
                            <msb>31</msb>
                            <bitRange>[31:0]</bitRange>
                            <lsb>0</lsb>
                        </field>
                    </fields>
                </register>
                <register>
                    <name>DIGEST11</name>
                    <description><![CDATA[Bits 32-63 of `SHA512_DIGEST1`. digest word 1]]></description>
                    <addressOffset>0x0014</addressOffset>
                    <resetValue>0x00</resetValue>
                    <size>32</size>
                    <fields>
                        <field>
                            <name>digest1</name>
                            <msb>31</msb>
                            <bitRange>[31:0]</bitRange>
                            <lsb>0</lsb>
                        </field>
                    </fields>
                </register>
                <register>
                    <name>DIGEST10</name>
                    <description><![CDATA[Bits 0-31 of `SHA512_DIGEST1`.]]></description>
                    <addressOffset>0x0018</addressOffset>
                    <resetValue>0x00</resetValue>
                    <size>32</size>
                    <fields>
                        <field>
                            <name>digest1</name>
                            <msb>31</msb>
                            <bitRange>[31:0]</bitRange>
                            <lsb>0</lsb>
                        </field>
                    </fields>
                </register>
                <register>
                    <name>DIGEST21</name>
                    <description><![CDATA[Bits 32-63 of `SHA512_DIGEST2`. digest word 2]]></description>
                    <addressOffset>0x001c</addressOffset>
                    <resetValue>0x00</resetValue>
                    <size>32</size>
                    <fields>
                        <field>
                            <name>digest2</name>
                            <msb>31</msb>
                            <bitRange>[31:0]</bitRange>
                            <lsb>0</lsb>
                        </field>
                    </fields>
                </register>
                <register>
                    <name>DIGEST20</name>
                    <description><![CDATA[Bits 0-31 of `SHA512_DIGEST2`.]]></description>
                    <addressOffset>0x0020</addressOffset>
                    <resetValue>0x00</resetValue>
                    <size>32</size>
                    <fields>
                        <field>
                            <name>digest2</name>
                            <msb>31</msb>
                            <bitRange>[31:0]</bitRange>
                            <lsb>0</lsb>
                        </field>
                    </fields>
                </register>
                <register>
                    <name>DIGEST31</name>
                    <description><![CDATA[Bits 32-63 of `SHA512_DIGEST3`. digest word 3]]></description>
                    <addressOffset>0x0024</addressOffset>
                    <resetValue>0x00</resetValue>
                    <size>32</size>
                    <fields>
                        <field>
                            <name>digest3</name>
                            <msb>31</msb>
                            <bitRange>[31:0]</bitRange>
                            <lsb>0</lsb>
                        </field>
                    </fields>
                </register>
                <register>
                    <name>DIGEST30</name>
                    <description><![CDATA[Bits 0-31 of `SHA512_DIGEST3`.]]></description>
                    <addressOffset>0x0028</addressOffset>
                    <resetValue>0x00</resetValue>
                    <size>32</size>
                    <fields>
                        <field>
                            <name>digest3</name>
                            <msb>31</msb>
                            <bitRange>[31:0]</bitRange>
                            <lsb>0</lsb>
                        </field>
                    </fields>
                </register>
                <register>
                    <name>DIGEST41</name>
                    <description><![CDATA[Bits 32-63 of `SHA512_DIGEST4`. digest word 4]]></description>
                    <addressOffset>0x002c</addressOffset>
                    <resetValue>0x00</resetValue>
                    <size>32</size>
                    <fields>
                        <field>
                            <name>digest4</name>
                            <msb>31</msb>
                            <bitRange>[31:0]</bitRange>
                            <lsb>0</lsb>
                        </field>
                    </fields>
                </register>
                <register>
                    <name>DIGEST40</name>
                    <description><![CDATA[Bits 0-31 of `SHA512_DIGEST4`.]]></description>
                    <addressOffset>0x0030</addressOffset>
                    <resetValue>0x00</resetValue>
                    <size>32</size>
                    <fields>
                        <field>
                            <name>digest4</name>
                            <msb>31</msb>
                            <bitRange>[31:0]</bitRange>
                            <lsb>0</lsb>
                        </field>
                    </fields>
                </register>
                <register>
                    <name>DIGEST51</name>
                    <description><![CDATA[Bits 32-63 of `SHA512_DIGEST5`. digest word 5]]></description>
                    <addressOffset>0x0034</addressOffset>
                    <resetValue>0x00</resetValue>
                    <size>32</size>
                    <fields>
                        <field>
                            <name>digest5</name>
                            <msb>31</msb>
                            <bitRange>[31:0]</bitRange>
                            <lsb>0</lsb>
                        </field>
                    </fields>
                </register>
                <register>
                    <name>DIGEST50</name>
                    <description><![CDATA[Bits 0-31 of `SHA512_DIGEST5`.]]></description>
                    <addressOffset>0x0038</addressOffset>
                    <resetValue>0x00</resetValue>
                    <size>32</size>
                    <fields>
                        <field>
                            <name>digest5</name>
                            <msb>31</msb>
                            <bitRange>[31:0]</bitRange>
                            <lsb>0</lsb>
                        </field>
                    </fields>
                </register>
                <register>
                    <name>DIGEST61</name>
                    <description><![CDATA[Bits 32-63 of `SHA512_DIGEST6`. digest word 6]]></description>
                    <addressOffset>0x003c</addressOffset>
                    <resetValue>0x00</resetValue>
                    <size>32</size>
                    <fields>
                        <field>
                            <name>digest6</name>
                            <msb>31</msb>
                            <bitRange>[31:0]</bitRange>
                            <lsb>0</lsb>
                        </field>
                    </fields>
                </register>
                <register>
                    <name>DIGEST60</name>
                    <description><![CDATA[Bits 0-31 of `SHA512_DIGEST6`.]]></description>
                    <addressOffset>0x0040</addressOffset>
                    <resetValue>0x00</resetValue>
                    <size>32</size>
                    <fields>
                        <field>
                            <name>digest6</name>
                            <msb>31</msb>
                            <bitRange>[31:0]</bitRange>
                            <lsb>0</lsb>
                        </field>
                    </fields>
                </register>
                <register>
                    <name>DIGEST71</name>
                    <description><![CDATA[Bits 32-63 of `SHA512_DIGEST7`. digest word 7]]></description>
                    <addressOffset>0x0044</addressOffset>
                    <resetValue>0x00</resetValue>
                    <size>32</size>
                    <fields>
                        <field>
                            <name>digest7</name>
                            <msb>31</msb>
                            <bitRange>[31:0]</bitRange>
                            <lsb>0</lsb>
                        </field>
                    </fields>
                </register>
                <register>
                    <name>DIGEST70</name>
                    <description><![CDATA[Bits 0-31 of `SHA512_DIGEST7`.]]></description>
                    <addressOffset>0x0048</addressOffset>
                    <resetValue>0x00</resetValue>
                    <size>32</size>
                    <fields>
                        <field>
                            <name>digest7</name>
                            <msb>31</msb>
                            <bitRange>[31:0]</bitRange>
                            <lsb>0</lsb>
                        </field>
                    </fields>
                </register>
                <register>
                    <name>MSG_LENGTH1</name>
                    <description><![CDATA[Bits 32-63 of `SHA512_MSG_LENGTH`. Bottom 64 bits of length of digested message,
in bits]]></description>
                    <addressOffset>0x004c</addressOffset>
                    <resetValue>0x00</resetValue>
                    <size>32</size>
                    <fields>
                        <field>
                            <name>msg_length</name>
                            <msb>31</msb>
                            <bitRange>[31:0]</bitRange>
                            <lsb>0</lsb>
                        </field>
                    </fields>
                </register>
                <register>
                    <name>MSG_LENGTH0</name>
                    <description><![CDATA[Bits 0-31 of `SHA512_MSG_LENGTH`.]]></description>
                    <addressOffset>0x0050</addressOffset>
                    <resetValue>0x00</resetValue>
                    <size>32</size>
                    <fields>
                        <field>
                            <name>msg_length</name>
                            <msb>31</msb>
                            <bitRange>[31:0]</bitRange>
                            <lsb>0</lsb>
                        </field>
                    </fields>
                </register>
                <register>
                    <name>EV_STATUS</name>
                    <description><![CDATA[SHA512 is done]]></description>
                    <addressOffset>0x0054</addressOffset>
                    <resetValue>0x00</resetValue>
                    <size>32</size>
                    <fields>
                        <field>
                            <name>err_valid</name>
                            <msb>0</msb>
                            <bitRange>[0:0]</bitRange>
                            <lsb>0</lsb>
                            <description><![CDATA[Level of the ``err_valid`` event]]></description>
                        </field>
                        <field>
                            <name>fifo_full</name>
                            <msb>1</msb>
                            <bitRange>[1:1]</bitRange>
                            <lsb>1</lsb>
                            <description><![CDATA[Level of the ``fifo_full`` event]]></description>
                        </field>
                        <field>
                            <name>sha512_done</name>
                            <msb>2</msb>
                            <bitRange>[2:2]</bitRange>
                            <lsb>2</lsb>
                            <description><![CDATA[Level of the ``sha512_done`` event]]></description>
                        </field>
                    </fields>
                </register>
                <register>
                    <name>EV_PENDING</name>
                    <description><![CDATA[SHA512 is done]]></description>
                    <addressOffset>0x0058</addressOffset>
                    <resetValue>0x00</resetValue>
                    <size>32</size>
                    <fields>
                        <field>
                            <name>err_valid</name>
                            <msb>0</msb>
                            <bitRange>[0:0]</bitRange>
                            <lsb>0</lsb>
                            <description><![CDATA[Error flag was generated]]></description>
                        </field>
                        <field>
                            <name>fifo_full</name>
                            <msb>1</msb>
                            <bitRange>[1:1]</bitRange>
                            <lsb>1</lsb>
                            <description><![CDATA[FIFO is full]]></description>
                        </field>
                        <field>
                            <name>sha512_done</name>
                            <msb>2</msb>
                            <bitRange>[2:2]</bitRange>
                            <lsb>2</lsb>
                            <description><![CDATA[SHA512 is done]]></description>
                        </field>
                    </fields>
                </register>
                <register>
                    <name>EV_ENABLE</name>
                    <description><![CDATA[SHA512 is done]]></description>
                    <addressOffset>0x005c</addressOffset>
                    <resetValue>0x00</resetValue>
                    <size>32</size>
                    <fields>
                        <field>
                            <name>err_valid</name>
                            <msb>0</msb>
                            <bitRange>[0:0]</bitRange>
                            <lsb>0</lsb>
                            <description><![CDATA[Write a ``1`` to enable the ``err_valid`` Event]]></description>
                        </field>
                        <field>
                            <name>fifo_full</name>
                            <msb>1</msb>
                            <bitRange>[1:1]</bitRange>
                            <lsb>1</lsb>
                            <description><![CDATA[Write a ``1`` to enable the ``fifo_full`` Event]]></description>
                        </field>
                        <field>
                            <name>sha512_done</name>
                            <msb>2</msb>
                            <bitRange>[2:2]</bitRange>
                            <lsb>2</lsb>
                            <description><![CDATA[Write a ``1`` to enable the ``sha512_done`` Event]]></description>
                        </field>
                    </fields>
                </register>
                <register>
                    <name>FIFO</name>
                    <description><![CDATA[FIFO status]]></description>
                    <addressOffset>0x0060</addressOffset>
                    <resetValue>0x00</resetValue>
                    <size>32</size>
                    <fields>
                        <field>
                            <name>read_count</name>
                            <msb>8</msb>
                            <bitRange>[8:0]</bitRange>
                            <lsb>0</lsb>
                            <description><![CDATA[read pointer]]></description>
                        </field>
                        <field>
                            <name>write_count</name>
                            <msb>17</msb>
                            <bitRange>[17:9]</bitRange>
                            <lsb>9</lsb>
                            <description><![CDATA[write pointer]]></description>
                        </field>
                        <field>
                            <name>read_error</name>
                            <msb>18</msb>
                            <bitRange>[18:18]</bitRange>
                            <lsb>18</lsb>
                            <description><![CDATA[read error occurred]]></description>
                        </field>
                        <field>
                            <name>write_error</name>
                            <msb>19</msb>
                            <bitRange>[19:19]</bitRange>
                            <lsb>19</lsb>
                            <description><![CDATA[write error occurred]]></description>
                        </field>
                        <field>
                            <name>almost_full</name>
                            <msb>20</msb>
                            <bitRange>[20:20]</bitRange>
                            <lsb>20</lsb>
                            <description><![CDATA[almost full]]></description>
                        </field>
                        <field>
                            <name>almost_empty</name>
                            <msb>21</msb>
                            <bitRange>[21:21]</bitRange>
                            <lsb>21</lsb>
                            <description><![CDATA[almost empty]]></description>
                        </field>
                        <field>
                            <name>running</name>
                            <msb>22</msb>
                            <bitRange>[22:22]</bitRange>
                            <lsb>22</lsb>
                            <description><![CDATA[hash engine is running and controls are locked out]]></description>
                        </field>
                    </fields>
                </register>
            </registers>
            <addressBlock>
                <offset>0</offset>
                <size>0x64</size>
                <usage>registers</usage>
            </addressBlock>
            <interrupt>
                <name>sha512</name>
                <value>15</value>
            </interrupt>
        </peripheral>
        <peripheral>
            <name>ENGINE</name>
            <baseAddress>0xF001F000</baseAddress>
            <groupName>ENGINE</groupName>
            <registers>
                <register>
                    <name>WINDOW</name>
                    <addressOffset>0x0000</addressOffset>
                    <resetValue>0x00</resetValue>
                    <size>32</size>
                    <fields>
                        <field>
                            <name>window</name>
                            <msb>3</msb>
                            <bitRange>[3:0]</bitRange>
                            <lsb>0</lsb>
                            <description><![CDATA[Selects the current register window to use]]></description>
                        </field>
                    </fields>
                </register>
                <register>
                    <name>MPSTART</name>
                    <addressOffset>0x0004</addressOffset>
                    <resetValue>0x00</resetValue>
                    <size>32</size>
                    <fields>
                        <field>
                            <name>mpstart</name>
                            <msb>9</msb>
                            <bitRange>[9:0]</bitRange>
                            <lsb>0</lsb>
                            <description><![CDATA[Where to start execution]]></description>
                        </field>
                    </fields>
                </register>
                <register>
                    <name>MPLEN</name>
                    <addressOffset>0x0008</addressOffset>
                    <resetValue>0x00</resetValue>
                    <size>32</size>
                    <fields>
                        <field>
                            <name>mplen</name>
                            <msb>9</msb>
                            <bitRange>[9:0]</bitRange>
                            <lsb>0</lsb>
                            <description><![CDATA[Length of the current microcode program. Thus valid code must be in the range of
[mpstart, mpstart + mplen]]]></description>
                        </field>
                    </fields>
                </register>
                <register>
                    <name>CONTROL</name>
                    <addressOffset>0x000c</addressOffset>
                    <resetValue>0x00</resetValue>
                    <size>32</size>
                    <fields>
                        <field>
                            <name>go</name>
                            <msb>0</msb>
                            <bitRange>[0:0]</bitRange>
                            <lsb>0</lsb>
                            <description><![CDATA[Writing to this puts the engine in `run` mode, and it will execute mplen
microcode instructions starting at mpstart]]></description>
                        </field>
                    </fields>
                </register>
                <register>
                    <name>MPRESUME</name>
                    <addressOffset>0x0010</addressOffset>
                    <resetValue>0x00</resetValue>
                    <size>32</size>
                    <fields>
                        <field>
                            <name>mpresume</name>
                            <msb>9</msb>
                            <bitRange>[9:0]</bitRange>
                            <lsb>0</lsb>
                            <description><![CDATA[Where to resume execution after a pause]]></description>
                        </field>
                    </fields>
                </register>
                <register>
                    <name>POWER</name>
                    <addressOffset>0x0014</addressOffset>
                    <resetValue>0x00</resetValue>
                    <size>32</size>
                    <fields>
                        <field>
                            <name>on</name>
                            <msb>0</msb>
                            <bitRange>[0:0]</bitRange>
                            <lsb>0</lsb>
                            <description><![CDATA[Writing `1` turns on the clocks to this block, `0` stops the clocks (for power
savings). The handling of the clock gate is in a different module, this is just
a flag to that block.]]></description>
                        </field>
                        <field>
                            <name>pause_req</name>
                            <msb>1</msb>
                            <bitRange>[1:1]</bitRange>
                            <lsb>1</lsb>
                            <description><![CDATA[Writing a `1` to this block will pause execution at the next micro-op, and allow
for read-out of data from RF/microcode. Must check pause_gnt to confirm the
pause has happened. Used to interrupt flow for suspend/resume.]]></description>
                        </field>
                    </fields>
                </register>
                <register>
                    <name>STATUS</name>
                    <addressOffset>0x0018</addressOffset>
                    <resetValue>0x00</resetValue>
                    <size>32</size>
                    <fields>
                        <field>
                            <name>running</name>
                            <msb>0</msb>
                            <bitRange>[0:0]</bitRange>
                            <lsb>0</lsb>
                            <description><![CDATA[When set, the microcode engine is running. All wishbone access to RF and
microcode memory areas will stall until this bit is clear]]></description>
                        </field>
                        <field>
                            <name>mpc</name>
                            <msb>10</msb>
                            <bitRange>[10:1]</bitRange>
                            <lsb>1</lsb>
                            <description><![CDATA[Current location of the microcode program counter. Mostly for debug.]]></description>
                        </field>
                        <field>
                            <name>pause_gnt</name>
                            <msb>11</msb>
                            <bitRange>[11:11]</bitRange>
                            <lsb>11</lsb>
                            <description><![CDATA[When set, the engine execution has been paused, and the RF & microcode ROM can
be read out for suspend/resume]]></description>
                        </field>
                    </fields>
                </register>
                <register>
                    <name>EV_STATUS</name>
                    <description><![CDATA[Illegal opcode encountered]]></description>
                    <addressOffset>0x001c</addressOffset>
                    <resetValue>0x00</resetValue>
                    <size>32</size>
                    <fields>
                        <field>
                            <name>finished</name>
                            <msb>0</msb>
                            <bitRange>[0:0]</bitRange>
                            <lsb>0</lsb>
                            <description><![CDATA[Level of the ``finished`` event]]></description>
                        </field>
                        <field>
                            <name>illegal_opcode</name>
                            <msb>1</msb>
                            <bitRange>[1:1]</bitRange>
                            <lsb>1</lsb>
                            <description><![CDATA[Level of the ``illegal_opcode`` event]]></description>
                        </field>
                    </fields>
                </register>
                <register>
                    <name>EV_PENDING</name>
                    <description><![CDATA[Illegal opcode encountered]]></description>
                    <addressOffset>0x0020</addressOffset>
                    <resetValue>0x00</resetValue>
                    <size>32</size>
                    <fields>
                        <field>
                            <name>finished</name>
                            <msb>0</msb>
                            <bitRange>[0:0]</bitRange>
                            <lsb>0</lsb>
                            <description><![CDATA[Microcode run finished execution]]></description>
                        </field>
                        <field>
                            <name>illegal_opcode</name>
                            <msb>1</msb>
                            <bitRange>[1:1]</bitRange>
                            <lsb>1</lsb>
                            <description><![CDATA[Illegal opcode encountered]]></description>
                        </field>
                    </fields>
                </register>
                <register>
                    <name>EV_ENABLE</name>
                    <description><![CDATA[Illegal opcode encountered]]></description>
                    <addressOffset>0x0024</addressOffset>
                    <resetValue>0x00</resetValue>
                    <size>32</size>
                    <fields>
                        <field>
                            <name>finished</name>
                            <msb>0</msb>
                            <bitRange>[0:0]</bitRange>
                            <lsb>0</lsb>
                            <description><![CDATA[Write a ``1`` to enable the ``finished`` Event]]></description>
                        </field>
                        <field>
                            <name>illegal_opcode</name>
                            <msb>1</msb>
                            <bitRange>[1:1]</bitRange>
                            <lsb>1</lsb>
                            <description><![CDATA[Write a ``1`` to enable the ``illegal_opcode`` Event]]></description>
                        </field>
                    </fields>
                </register>
                <register>
                    <name>INSTRUCTION</name>
                    <description><![CDATA[Current instruction being executed by the engine. The format of this register
exactly reflects the binary layout of an Engine instruction.]]></description>
                    <addressOffset>0x0028</addressOffset>
                    <resetValue>0x00</resetValue>
                    <size>32</size>
                    <fields>
                        <field>
                            <name>opcode</name>
                            <msb>5</msb>
                            <bitRange>[5:0]</bitRange>
                            <lsb>0</lsb>
                            <description><![CDATA[opcode to be executed]]></description>
                        </field>
                        <field>
                            <name>ra</name>
                            <msb>10</msb>
                            <bitRange>[10:6]</bitRange>
                            <lsb>6</lsb>
                            <description><![CDATA[operand A read register]]></description>
                        </field>
                        <field>
                            <name>ca</name>
                            <msb>11</msb>
                            <bitRange>[11:11]</bitRange>
                            <lsb>11</lsb>
                            <description><![CDATA[set to substitute constant table value for A]]></description>
                        </field>
                        <field>
                            <name>rb</name>
                            <msb>16</msb>
                            <bitRange>[16:12]</bitRange>
                            <lsb>12</lsb>
                            <description><![CDATA[operand B read register]]></description>
                        </field>
                        <field>
                            <name>cb</name>
                            <msb>17</msb>
                            <bitRange>[17:17]</bitRange>
                            <lsb>17</lsb>
                            <description><![CDATA[set to substitute constant table value for B]]></description>
                        </field>
                        <field>
                            <name>wd</name>
                            <msb>22</msb>
                            <bitRange>[22:18]</bitRange>
                            <lsb>18</lsb>
                            <description><![CDATA[write register]]></description>
                        </field>
                        <field>
                            <name>immediate</name>
                            <msb>31</msb>
                            <bitRange>[31:23]</bitRange>
                            <lsb>23</lsb>
                            <description><![CDATA[Used by jumps to load the next PC value]]></description>
                        </field>
                    </fields>
                </register>
            </registers>
            <addressBlock>
                <offset>0</offset>
                <size>0x2c</size>
                <usage>registers</usage>
            </addressBlock>
            <interrupt>
                <name>engine</name>
                <value>16</value>
            </interrupt>
        </peripheral>
        <peripheral>
            <name>JTAG</name>
            <baseAddress>0xF0020000</baseAddress>
            <groupName>JTAG</groupName>
            <registers>
                <register>
                    <name>NEXT</name>
                    <description><![CDATA[Next state for TDI/TMS; writing automatically clocks TCK]]></description>
                    <addressOffset>0x0000</addressOffset>
                    <resetValue>0x00</resetValue>
                    <size>32</size>
                    <fields>
                        <field>
                            <name>tdi</name>
                            <msb>0</msb>
                            <bitRange>[0:0]</bitRange>
                            <lsb>0</lsb>
                            <description><![CDATA[TDI pin value]]></description>
                        </field>
                        <field>
                            <name>tms</name>
                            <msb>1</msb>
                            <bitRange>[1:1]</bitRange>
                            <lsb>1</lsb>
                            <description><![CDATA[TMS pin value]]></description>
                        </field>
                    </fields>
                </register>
                <register>
                    <name>TDO</name>
                    <description><![CDATA[TDO resulting from previous cycle]]></description>
                    <addressOffset>0x0004</addressOffset>
                    <resetValue>0x00</resetValue>
                    <size>32</size>
                    <fields>
                        <field>
                            <name>tdo</name>
                            <msb>0</msb>
                            <bitRange>[0:0]</bitRange>
                            <lsb>0</lsb>
                            <description><![CDATA[TDO pin value]]></description>
                        </field>
                        <field>
                            <name>ready</name>
                            <msb>1</msb>
                            <bitRange>[1:1]</bitRange>
                            <lsb>1</lsb>
                            <description><![CDATA[JTAG machine is ready for a new cycle; also indicates TDO is valid]]></description>
                        </field>
                    </fields>
                </register>
            </registers>
            <addressBlock>
                <offset>0</offset>
                <size>0x8</size>
                <usage>registers</usage>
            </addressBlock>
        </peripheral>
        <peripheral>
            <name>WDT</name>
            <baseAddress>0xF0021000</baseAddress>
            <groupName>WDT</groupName>
            <registers>
                <register>
                    <name>WATCHDOG</name>
                    <addressOffset>0x0000</addressOffset>
                    <resetValue>0x00</resetValue>
                    <size>32</size>
                    <fields>
                        <field>
                            <name>reset_code</name>
                            <msb>15</msb>
                            <bitRange>[15:0]</bitRange>
                            <lsb>0</lsb>
                            <description><![CDATA[Write `600d` then `c0de` in sequence to this register to reset the watchdog
timer]]></description>
                        </field>
                        <field>
                            <name>enable</name>
                            <msb>16</msb>
                            <bitRange>[16:16]</bitRange>
                            <lsb>16</lsb>
                            <description><![CDATA[Enable the watchdog timer. Cannot be disabled once enabled, except with a reset.
Notably, a watchdog reset will disable the watchdog.]]></description>
                        </field>
                    </fields>
                </register>
                <register>
                    <name>PERIOD</name>
                    <addressOffset>0x0004</addressOffset>
                    <resetValue>0x135f1b40</resetValue>
                    <size>32</size>
                    <fields>
                        <field>
                            <name>period</name>
                            <msb>31</msb>
                            <bitRange>[31:0]</bitRange>
                            <lsb>0</lsb>
                            <description><![CDATA[Number of 'approximately 65MHz' CFGMCLK cycles before each reset_code must be
entered. Defaults to a range of 1.67-5.00 seconds]]></description>
                        </field>
                    </fields>
                </register>
                <register>
                    <name>INTERRUPT</name>
                    <addressOffset>0x0008</addressOffset>
                    <resetValue>0x00</resetValue>
                    <size>32</size>
                    <fields>
                        <field>
                            <name>interrupt</name>
                            <msb>0</msb>
                            <bitRange>[0:0]</bitRange>
                            <lsb>0</lsb>
                            <description><![CDATA[Writing this causes an interrupt to fire. Used by the kernel to initiate a
routine to reset the WDT in an interrupt context.]]></description>
                        </field>
                    </fields>
                </register>
                <register>
                    <name>STATE</name>
                    <addressOffset>0x000c</addressOffset>
                    <resetValue>0x00</resetValue>
                    <size>32</size>
                    <fields>
                        <field>
                            <name>enabled</name>
                            <msb>0</msb>
                            <bitRange>[0:0]</bitRange>
                            <lsb>0</lsb>
                            <description><![CDATA[WDT has been enabled]]></description>
                        </field>
                        <field>
                            <name>armed1</name>
                            <msb>1</msb>
                            <bitRange>[1:1]</bitRange>
                            <lsb>1</lsb>
                            <description><![CDATA[WDT in the armed1 state]]></description>
                        </field>
                        <field>
                            <name>armed2</name>
                            <msb>2</msb>
                            <bitRange>[2:2]</bitRange>
                            <lsb>2</lsb>
                            <description><![CDATA[WDT in the armed2 state]]></description>
                        </field>
                        <field>
                            <name>disarmed</name>
                            <msb>3</msb>
                            <bitRange>[3:3]</bitRange>
                            <lsb>3</lsb>
                            <description><![CDATA[WDT in the disarmed state]]></description>
                        </field>
                    </fields>
                </register>
                <register>
                    <name>EV_STATUS</name>
                    <description><![CDATA[This register contains the current raw level of the soft_int event trigger.
Writes to this register have no effect.]]></description>
                    <addressOffset>0x0010</addressOffset>
                    <resetValue>0x00</resetValue>
                    <size>32</size>
                    <fields>
                        <field>
                            <name>soft_int</name>
                            <msb>0</msb>
                            <bitRange>[0:0]</bitRange>
                            <lsb>0</lsb>
                            <description><![CDATA[Level of the ``soft_int`` event]]></description>
                        </field>
                    </fields>
                </register>
                <register>
                    <name>EV_PENDING</name>
                    <description><![CDATA[When a  soft_int event occurs, the corresponding bit will be set in this
register.  To clear the Event, set the corresponding bit in this register.]]></description>
                    <addressOffset>0x0014</addressOffset>
                    <resetValue>0x00</resetValue>
                    <size>32</size>
                    <fields>
                        <field>
                            <name>soft_int</name>
                            <msb>0</msb>
                            <bitRange>[0:0]</bitRange>
                            <lsb>0</lsb>
                            <description><![CDATA[`1` if a `soft_int` event occurred. This Event is triggered on a **falling**
edge.]]></description>
                        </field>
                    </fields>
                </register>
                <register>
                    <name>EV_ENABLE</name>
                    <description><![CDATA[This register enables the corresponding soft_int events.  Write a ``0`` to this
register to disable individual events.]]></description>
                    <addressOffset>0x0018</addressOffset>
                    <resetValue>0x00</resetValue>
                    <size>32</size>
                    <fields>
                        <field>
                            <name>soft_int</name>
                            <msb>0</msb>
                            <bitRange>[0:0]</bitRange>
                            <lsb>0</lsb>
                            <description><![CDATA[Write a ``1`` to enable the ``soft_int`` Event]]></description>
                        </field>
                    </fields>
                </register>
            </registers>
            <addressBlock>
                <offset>0</offset>
                <size>0x1c</size>
                <usage>registers</usage>
            </addressBlock>
            <interrupt>
                <name>wdt</name>
                <value>17</value>
            </interrupt>
        </peripheral>
        <peripheral>
            <name>D11CTIME</name>
            <baseAddress>0xF0022000</baseAddress>
            <groupName>D11CTIME</groupName>
            <registers>
                <register>
                    <name>CONTROL</name>
                    <addressOffset>0x0000</addressOffset>
                    <resetValue>0x666</resetValue>
                    <size>32</size>
                    <fields>
                        <field>
                            <name>count</name>
                            <msb>14</msb>
                            <bitRange>[14:0]</bitRange>
                            <lsb>0</lsb>
                            <description><![CDATA[Number of 1/32768 second ticks before creating a heart beat]]></description>
                        </field>
                    </fields>
                </register>
                <register>
                    <name>HEARTBEAT</name>
                    <addressOffset>0x0004</addressOffset>
                    <resetValue>0x00</resetValue>
                    <size>32</size>
                    <fields>
                        <field>
                            <name>beat</name>
                            <msb>0</msb>
                            <bitRange>[0:0]</bitRange>
                            <lsb>0</lsb>
                            <description><![CDATA[Set to `1` at the next `count` interval rollover since `clear` was set.]]></description>
                        </field>
                    </fields>
                </register>
            </registers>
            <addressBlock>
                <offset>0</offset>
                <size>0x8</size>
                <usage>registers</usage>
            </addressBlock>
        </peripheral>
        <peripheral>
            <name>WFI</name>
            <baseAddress>0xF0023000</baseAddress>
            <groupName>WFI</groupName>
            <registers>
                <register>
                    <name>WFI</name>
                    <addressOffset>0x0000</addressOffset>
                    <resetValue>0x00</resetValue>
                    <size>32</size>
                    <fields>
                        <field>
                            <name>wfi</name>
                            <msb>0</msb>
                            <bitRange>[0:0]</bitRange>
                            <lsb>0</lsb>
                            <description><![CDATA[Writing a `1` triggers an attempt to sleep clocks until an event happens]]></description>
                        </field>
                    </fields>
                </register>
                <register>
                    <name>IGNORE_LOCKED</name>
                    <addressOffset>0x0004</addressOffset>
                    <resetValue>0x00</resetValue>
                    <size>32</size>
                    <fields>
                        <field>
                            <name>ignore_locked</name>
                            <msb>0</msb>
                            <bitRange>[0:0]</bitRange>
                            <lsb>0</lsb>
                            <description><![CDATA[Writing a `1` causes the reset condition for the SoC to ignore the locked state
of the PLL]]></description>
                        </field>
                    </fields>
                </register>
            </registers>
            <addressBlock>
                <offset>0</offset>
                <size>0x8</size>
                <usage>registers</usage>
            </addressBlock>
        </peripheral>
        <peripheral>
            <name>IDENTIFIER_MEM</name>
            <baseAddress>0xF0024000</baseAddress>
            <groupName>IDENTIFIER_MEM</groupName>
            <registers>
                <register>
                    <name>IDENTIFIER_MEM</name>
                    <description><![CDATA[8 x 19-bit memory]]></description>
                    <addressOffset>0x0000</addressOffset>
                    <resetValue>0x00</resetValue>
                    <size>32</size>
                    <fields>
                        <field>
                            <name>identifier_mem</name>
                            <msb>7</msb>
                            <bitRange>[7:0]</bitRange>
                            <lsb>0</lsb>
                        </field>
                    </fields>
                </register>
            </registers>
            <addressBlock>
                <offset>0</offset>
                <size>0x4</size>
                <usage>registers</usage>
            </addressBlock>
        </peripheral>
    </peripherals>
    <vendorExtensions>
        <memoryRegions>
            <memoryRegion>
                <name>ROM</name>
                <baseAddress>0x00000000</baseAddress>
                <size>0x0000000C</size>
            </memoryRegion>
            <memoryRegion>
                <name>SRAM</name>
                <baseAddress>0x10000000</baseAddress>
                <size>0x00020000</size>
            </memoryRegion>
            <memoryRegion>
                <name>VEXRISCV_DEBUG</name>
                <baseAddress>0xEFFF0000</baseAddress>
                <size>0x00000100</size>
            </memoryRegion>
            <memoryRegion>
                <name>SRAM_EXT</name>
                <baseAddress>0x40000000</baseAddress>
                <size>0x01000000</size>
            </memoryRegion>
            <memoryRegion>
                <name>MEMLCD</name>
                <baseAddress>0xB0000000</baseAddress>
                <size>0x00005C20</size>
            </memoryRegion>
            <memoryRegion>
                <name>SPIFLASH</name>
                <baseAddress>0x20000000</baseAddress>
                <size>0x08000000</size>
            </memoryRegion>
            <memoryRegion>
                <name>AUDIO</name>
                <baseAddress>0xE0000000</baseAddress>
                <size>0x00000004</size>
            </memoryRegion>
            <memoryRegion>
                <name>SHA512</name>
                <baseAddress>0xE0002000</baseAddress>
                <size>0x00000008</size>
            </memoryRegion>
            <memoryRegion>
                <name>ENGINE</name>
                <baseAddress>0xE0020000</baseAddress>
                <size>0x00020000</size>
            </memoryRegion>
            <memoryRegion>
                <name>CSR</name>
                <baseAddress>0xF0000000</baseAddress>
                <size>0x00040000</size>
            </memoryRegion>
        </memoryRegions>
        <constants>
            <constant name="CONFIG_CLOCK_FREQUENCY" value="100000000" />
            <constant name="CONFIG_CPU_HAS_INTERRUPT" value="None" />
            <constant name="CONFIG_CPU_RESET_ADDR" value="0" />
            <constant name="CONFIG_CPU_TYPE_VEXRISCV" value="None" />
            <constant name="CONFIG_CPU_VARIANT_STANDARD" value="None" />
            <constant name="CONFIG_CPU_HUMAN_NAME" value="VexRiscv" />
            <constant name="CONFIG_CPU_NOP" value="nop" />
            <constant name="CONFIG_CSR_DATA_WIDTH" value="32" />
            <constant name="CONFIG_CSR_ALIGNMENT" value="32" />
            <constant name="CONFIG_BUS_STANDARD" value="WISHBONE" />
            <constant name="CONFIG_BUS_DATA_WIDTH" value="32" />
            <constant name="CONFIG_BUS_ADDRESS_WIDTH" value="32" />
            <constant name="APP_UART_INTERRUPT" value="4" />
            <constant name="AUDIO_INTERRUPT" value="12" />
            <constant name="BTEVENTS_INTERRUPT" value="7" />
            <constant name="COM_INTERRUPT" value="5" />
            <constant name="CONSOLE_INTERRUPT" value="3" />
            <constant name="ENGINE_INTERRUPT" value="16" />
            <constant name="GPIO_INTERRUPT" value="1" />
            <constant name="I2C_INTERRUPT" value="6" />
            <constant name="KEYBOARD_INTERRUPT" value="11" />
            <constant name="POWER_INTERRUPT" value="10" />
            <constant name="SHA512_INTERRUPT" value="15" />
            <constant name="SUSRES_INTERRUPT" value="9" />
            <constant name="TICKTIMER_INTERRUPT" value="8" />
            <constant name="TIMER0_INTERRUPT" value="0" />
            <constant name="TRNG_KERNEL_INTERRUPT" value="13" />
            <constant name="TRNG_SERVER_INTERRUPT" value="14" />
            <constant name="UART_INTERRUPT" value="2" />
            <constant name="WDT_INTERRUPT" value="17" />
        </constants>
    </vendorExtensions>
</device><|MERGE_RESOLUTION|>--- conflicted
+++ resolved
@@ -3,11 +3,7 @@
 <device schemaVersion="1.1" xmlns:xs="http://www.w3.org/2001/XMLSchema-instance" xs:noNamespaceSchemaLocation="CMSIS-SVD.xsd" >
     <vendor>litex</vendor>
     <name>SOC</name>
-<<<<<<< HEAD
-    <description><![CDATA[Litex SoC 2021-06-11 15:52:54]]></description>
-=======
     <description><![CDATA[Litex SoC 2021-06-25 18:26:55]]></description>
->>>>>>> d791548b
 
     <addressUnitBits>8</addressUnitBits>
     <width>32</width>
@@ -1226,17 +1222,10 @@
                 <register>
                     <name>GIT_GITREV</name>
                     <description><![CDATA[First 32-bits of the git revision.  This documentation was built from git rev
-<<<<<<< HEAD
-``92629e91``, so this value is 2455936657, which should be enough to check out
-the exact git version used to build this firmware.]]></description>
-                    <addressOffset>0x0014</addressOffset>
-                    <resetValue>0x92629e91</resetValue>
-=======
 ``fce2f15c``, so this value is 4242731356, which should be enough to check out
 the exact git version used to build this firmware.]]></description>
                     <addressOffset>0x0014</addressOffset>
                     <resetValue>0xfce2f15c</resetValue>
->>>>>>> d791548b
                     <size>32</size>
                     <fields>
                         <field>
@@ -1253,11 +1242,7 @@
 is ``1``, then the repository this was built from has one additional commit
 beyond the tag indicated in `MAJOR`, `MINOR`, and `REVISION`.]]></description>
                     <addressOffset>0x0018</addressOffset>
-<<<<<<< HEAD
-                    <resetValue>0x16</resetValue>
-=======
                     <resetValue>0x21</resetValue>
->>>>>>> d791548b
                     <size>32</size>
                     <fields>
                         <field>
@@ -3466,11 +3451,7 @@
                     <name>SEED1</name>
                     <description><![CDATA[Bits 32-63 of `SEED_SEED`. Seed used for the build]]></description>
                     <addressOffset>0x0000</addressOffset>
-<<<<<<< HEAD
-                    <resetValue>0x24a0246f</resetValue>
-=======
                     <resetValue>0x199653c4</resetValue>
->>>>>>> d791548b
                     <size>32</size>
                     <fields>
                         <field>
@@ -3485,11 +3466,7 @@
                     <name>SEED0</name>
                     <description><![CDATA[Bits 0-31 of `SEED_SEED`.]]></description>
                     <addressOffset>0x0004</addressOffset>
-<<<<<<< HEAD
-                    <resetValue>0x43f81cb4</resetValue>
-=======
                     <resetValue>0x5a781786</resetValue>
->>>>>>> d791548b
                     <size>32</size>
                     <fields>
                         <field>
@@ -4367,7 +4344,6 @@
                             <description><![CDATA[If non-zero, a kernel underrun has occurred. Will count number of underruns up
 to max field size]]></description>
                         </field>
-<<<<<<< HEAD
                     </fields>
                 </register>
                 <register>
@@ -4417,18 +4393,10 @@
                 <register>
                     <name>NIST_RO_STAT0</name>
                     <addressOffset>0x0024</addressOffset>
-=======
-                    </fields>
-                </register>
-                <register>
-                    <name>NIST_ERRORS</name>
-                    <addressOffset>0x0020</addressOffset>
->>>>>>> d791548b
-                    <resetValue>0x00</resetValue>
-                    <size>32</size>
-                    <fields>
-                        <field>
-<<<<<<< HEAD
+                    <resetValue>0x00</resetValue>
+                    <size>32</size>
+                    <fields>
+                        <field>
                             <name>adap_b</name>
                             <msb>9</msb>
                             <bitRange>[9:0]</bitRange>
@@ -4448,53 +4416,12 @@
                             <bitRange>[17:11]</bitRange>
                             <lsb>11</lsb>
                             <description><![CDATA[max `b` value for core 0 repetition count test]]></description>
-=======
-                            <name>av_repcount</name>
-                            <msb>1</msb>
-                            <bitRange>[1:0]</bitRange>
-                            <lsb>0</lsb>
-                            <description><![CDATA[Indicates a failure in a repcount test for one of two avalanche generators]]></description>
-                        </field>
-                        <field>
-                            <name>av_adaptive</name>
-                            <msb>3</msb>
-                            <bitRange>[3:2]</bitRange>
-                            <lsb>2</lsb>
-                            <description><![CDATA[Indicates a failure in a adaptive proportion test for one of two avalanche
-generators]]></description>
-                        </field>
-                        <field>
-                            <name>ro_repcount</name>
-                            <msb>7</msb>
-                            <bitRange>[7:4]</bitRange>
-                            <lsb>4</lsb>
-                            <description><![CDATA[Indicates a failure in the repcount test for the ring oscillators]]></description>
-                        </field>
-                        <field>
-                            <name>ro_adaptive</name>
-                            <msb>11</msb>
-                            <bitRange>[11:8]</bitRange>
-                            <lsb>8</lsb>
-                            <description><![CDATA[Indicates a failure in the adaptive proportion test for the ring oscillators]]></description>
-                        </field>
-                        <field>
-                            <name>ro_miniruns</name>
-                            <msb>15</msb>
-                            <bitRange>[15:12]</bitRange>
-                            <lsb>12</lsb>
-                            <description><![CDATA[Indicates a failure in the miniruns test]]></description>
->>>>>>> d791548b
-                        </field>
-                    </fields>
-                </register>
-                <register>
-<<<<<<< HEAD
+                        </field>
+                    </fields>
+                </register>
+                <register>
                     <name>NIST_RO_STAT1</name>
                     <addressOffset>0x0028</addressOffset>
-=======
-                    <name>NIST_RO_STAT0</name>
-                    <addressOffset>0x0024</addressOffset>
->>>>>>> d791548b
                     <resetValue>0x00</resetValue>
                     <size>32</size>
                     <fields>
@@ -4503,11 +4430,7 @@
                             <msb>9</msb>
                             <bitRange>[9:0]</bitRange>
                             <lsb>0</lsb>
-<<<<<<< HEAD
                             <description><![CDATA[last window's `b` value for core 1 adaptive proportion test]]></description>
-=======
-                            <description><![CDATA[last window's `b` value for core 0 adaptive proportion test]]></description>
->>>>>>> d791548b
                         </field>
                         <field>
                             <name>fresh</name>
@@ -4526,1097 +4449,8 @@
                     </fields>
                 </register>
                 <register>
-<<<<<<< HEAD
                     <name>NIST_RO_STAT2</name>
                     <addressOffset>0x002c</addressOffset>
-=======
-                    <name>NIST_RO_STAT1</name>
-                    <addressOffset>0x0028</addressOffset>
->>>>>>> d791548b
-                    <resetValue>0x00</resetValue>
-                    <size>32</size>
-                    <fields>
-                        <field>
-                            <name>adap_b</name>
-                            <msb>9</msb>
-                            <bitRange>[9:0]</bitRange>
-                            <lsb>0</lsb>
-<<<<<<< HEAD
-                            <description><![CDATA[last window's `b` value for core 2 adaptive proportion test]]></description>
-=======
-                            <description><![CDATA[last window's `b` value for core 1 adaptive proportion test]]></description>
->>>>>>> d791548b
-                        </field>
-                        <field>
-                            <name>fresh</name>
-                            <msb>10</msb>
-                            <bitRange>[10:10]</bitRange>
-                            <lsb>10</lsb>
-                            <description><![CDATA[when `1`, adaptive proprotion b has been updated since last read]]></description>
-                        </field>
-                        <field>
-                            <name>rep_b</name>
-                            <msb>17</msb>
-                            <bitRange>[17:11]</bitRange>
-                            <lsb>11</lsb>
-                            <description><![CDATA[max `b` value for core 0 repetition count test]]></description>
-                        </field>
-                    </fields>
-                </register>
-<<<<<<< HEAD
-                <register>
-                    <name>NIST_RO_STAT3</name>
-                    <addressOffset>0x0030</addressOffset>
-                    <resetValue>0x00</resetValue>
-                    <size>32</size>
-                    <fields>
-                        <field>
-                            <name>adap_b</name>
-                            <msb>9</msb>
-                            <bitRange>[9:0]</bitRange>
-                            <lsb>0</lsb>
-                            <description><![CDATA[last window's `b` value for core 3 adaptive proportion test]]></description>
-                        </field>
-                        <field>
-                            <name>fresh</name>
-                            <msb>10</msb>
-                            <bitRange>[10:10]</bitRange>
-                            <lsb>10</lsb>
-                            <description><![CDATA[when `1`, adaptive proprotion b has been updated since last read]]></description>
-                        </field>
-                        <field>
-                            <name>rep_b</name>
-                            <msb>17</msb>
-                            <bitRange>[17:11]</bitRange>
-                            <lsb>11</lsb>
-                            <description><![CDATA[max `b` value for core 0 repetition count test]]></description>
-                        </field>
-                    </fields>
-                </register>
-                <register>
-                    <name>NIST_AV_STAT0</name>
-                    <addressOffset>0x0034</addressOffset>
-                    <resetValue>0x00</resetValue>
-                    <size>32</size>
-                    <fields>
-                        <field>
-                            <name>adap_b</name>
-                            <msb>9</msb>
-                            <bitRange>[9:0]</bitRange>
-                            <lsb>0</lsb>
-                            <description><![CDATA[last window's `b` value for core 0 adaptive proportion test]]></description>
-                        </field>
-                        <field>
-                            <name>fresh</name>
-                            <msb>10</msb>
-                            <bitRange>[10:10]</bitRange>
-                            <lsb>10</lsb>
-                            <description><![CDATA[when `1`, adaptive proprotion b has been updated since last read]]></description>
-                        </field>
-                        <field>
-                            <name>rep_b</name>
-                            <msb>17</msb>
-                            <bitRange>[17:11]</bitRange>
-                            <lsb>11</lsb>
-                            <description><![CDATA[max `b` value for core 0 repetition count test]]></description>
-                        </field>
-                    </fields>
-                </register>
-                <register>
-                    <name>NIST_AV_STAT1</name>
-                    <addressOffset>0x0038</addressOffset>
-                    <resetValue>0x00</resetValue>
-                    <size>32</size>
-                    <fields>
-                        <field>
-                            <name>adap_b</name>
-                            <msb>9</msb>
-                            <bitRange>[9:0]</bitRange>
-                            <lsb>0</lsb>
-                            <description><![CDATA[last window's `b` value for core 0 adaptive proportion test]]></description>
-                        </field>
-                        <field>
-                            <name>fresh</name>
-                            <msb>10</msb>
-                            <bitRange>[10:10]</bitRange>
-                            <lsb>10</lsb>
-                            <description><![CDATA[when `1`, adaptive proprotion b has been updated since last read]]></description>
-                        </field>
-                        <field>
-                            <name>rep_b</name>
-                            <msb>17</msb>
-                            <bitRange>[17:11]</bitRange>
-                            <lsb>11</lsb>
-                            <description><![CDATA[max `b` value for core 0 repetition count test]]></description>
-                        </field>
-                    </fields>
-                </register>
-                <register>
-                    <name>RO_RUNSLIMIT1</name>
-                    <addressOffset>0x003c</addressOffset>
-                    <resetValue>0x1241b8</resetValue>
-                    <size>32</size>
-                    <fields>
-                        <field>
-                            <name>min</name>
-                            <msb>10</msb>
-                            <bitRange>[10:0]</bitRange>
-                            <lsb>0</lsb>
-                            <description><![CDATA[Minimum runs limit for runs of length 1]]></description>
-                        </field>
-                        <field>
-                            <name>max</name>
-                            <msb>21</msb>
-                            <bitRange>[21:11]</bitRange>
-                            <lsb>11</lsb>
-                            <description><![CDATA[Minimum runs limit for runs of length 1]]></description>
-                        </field>
-                    </fields>
-                </register>
-                <register>
-                    <name>RO_RUNSLIMIT2</name>
-                    <addressOffset>0x0040</addressOffset>
-                    <resetValue>0x9f0c1</resetValue>
-                    <size>32</size>
-                    <fields>
-                        <field>
-                            <name>min</name>
-                            <msb>10</msb>
-                            <bitRange>[10:0]</bitRange>
-                            <lsb>0</lsb>
-                            <description><![CDATA[Minimum runs limit for runs of length 2]]></description>
-                        </field>
-                        <field>
-                            <name>max</name>
-                            <msb>21</msb>
-                            <bitRange>[21:11]</bitRange>
-                            <lsb>11</lsb>
-                            <description><![CDATA[Minimum runs limit for runs of length 2]]></description>
-                        </field>
-                    </fields>
-                </register>
-                <register>
-                    <name>RO_RUNSLIMIT3</name>
-                    <addressOffset>0x0044</addressOffset>
-                    <resetValue>0x57850</resetValue>
-                    <size>32</size>
-                    <fields>
-                        <field>
-                            <name>min</name>
-                            <msb>10</msb>
-                            <bitRange>[10:0]</bitRange>
-                            <lsb>0</lsb>
-                            <description><![CDATA[Minimum runs limit for runs of length 3]]></description>
-                        </field>
-                        <field>
-                            <name>max</name>
-                            <msb>21</msb>
-                            <bitRange>[21:11]</bitRange>
-                            <lsb>11</lsb>
-                            <description><![CDATA[Minimum runs limit for runs of length 3]]></description>
-                        </field>
-                    </fields>
-                </register>
-                <register>
-                    <name>RO_RUNSLIMIT4</name>
-                    <addressOffset>0x0048</addressOffset>
-                    <resetValue>0x3181d</resetValue>
-                    <size>32</size>
-                    <fields>
-                        <field>
-                            <name>min</name>
-                            <msb>10</msb>
-                            <bitRange>[10:0]</bitRange>
-                            <lsb>0</lsb>
-                            <description><![CDATA[Minimum runs limit for runs of length 4]]></description>
-                        </field>
-                        <field>
-                            <name>max</name>
-                            <msb>21</msb>
-                            <bitRange>[21:11]</bitRange>
-                            <lsb>11</lsb>
-                            <description><![CDATA[Minimum runs limit for runs of length 4]]></description>
-                        </field>
-                    </fields>
-                </register>
-                <register>
-                    <name>RO_RUNSLIMIT5</name>
-                    <addressOffset>0x004c</addressOffset>
-                    <resetValue>0x1c807</resetValue>
-                    <size>32</size>
-                    <fields>
-                        <field>
-                            <name>min</name>
-                            <msb>10</msb>
-                            <bitRange>[10:0]</bitRange>
-                            <lsb>0</lsb>
-                            <description><![CDATA[Minimum runs limit for runs of length 5]]></description>
-                        </field>
-                        <field>
-                            <name>max</name>
-                            <msb>21</msb>
-                            <bitRange>[21:11]</bitRange>
-                            <lsb>11</lsb>
-                            <description><![CDATA[Minimum runs limit for runs of length 5]]></description>
-                        </field>
-                    </fields>
-                </register>
-                <register>
-                    <name>RO_RUN0_CTRL</name>
-                    <addressOffset>0x0050</addressOffset>
-                    <resetValue>0x3ff</resetValue>
-                    <size>32</size>
-                    <fields>
-                        <field>
-                            <name>window</name>
-                            <msb>10</msb>
-                            <bitRange>[10:0]</bitRange>
-                            <lsb>0</lsb>
-                            <description><![CDATA[Number of samples over which to measure. Must be less than 2047, or else
-undefined behavior occurs]]></description>
-                        </field>
-                    </fields>
-                </register>
-                <register>
-                    <name>RO_RUN0_FRESH</name>
-                    <description><![CDATA[The current data corresponding to a runlength of (bitposition +1) has been
-updated at least once since the last readout of any register]]></description>
-                    <addressOffset>0x0054</addressOffset>
-                    <resetValue>0x00</resetValue>
-                    <size>32</size>
-                    <fields>
-                        <field>
-                            <name>ro_run0_fresh</name>
-                            <msb>4</msb>
-                            <bitRange>[4:0]</bitRange>
-                            <lsb>0</lsb>
-                        </field>
-                    </fields>
-                </register>
-                <register>
-                    <name>RO_RUN0_COUNT1</name>
-                    <description><![CDATA[Count of sequence length 1 runs seen in the past window]]></description>
-                    <addressOffset>0x0058</addressOffset>
-                    <resetValue>0x00</resetValue>
-                    <size>32</size>
-                    <fields>
-                        <field>
-                            <name>ro_run0_count1</name>
-                            <msb>10</msb>
-                            <bitRange>[10:0]</bitRange>
-                            <lsb>0</lsb>
-                        </field>
-                    </fields>
-                </register>
-                <register>
-                    <name>RO_RUN0_COUNT2</name>
-                    <description><![CDATA[Count of sequence length 2 runs seen in the past window]]></description>
-                    <addressOffset>0x005c</addressOffset>
-                    <resetValue>0x00</resetValue>
-                    <size>32</size>
-                    <fields>
-                        <field>
-                            <name>ro_run0_count2</name>
-                            <msb>10</msb>
-                            <bitRange>[10:0]</bitRange>
-                            <lsb>0</lsb>
-                        </field>
-                    </fields>
-                </register>
-                <register>
-                    <name>RO_RUN0_COUNT3</name>
-                    <description><![CDATA[Count of sequence length 3 runs seen in the past window]]></description>
-                    <addressOffset>0x0060</addressOffset>
-                    <resetValue>0x00</resetValue>
-                    <size>32</size>
-                    <fields>
-                        <field>
-                            <name>ro_run0_count3</name>
-                            <msb>10</msb>
-                            <bitRange>[10:0]</bitRange>
-                            <lsb>0</lsb>
-                        </field>
-                    </fields>
-                </register>
-                <register>
-                    <name>RO_RUN0_COUNT4</name>
-                    <description><![CDATA[Count of sequence length 4 runs seen in the past window]]></description>
-                    <addressOffset>0x0064</addressOffset>
-                    <resetValue>0x00</resetValue>
-                    <size>32</size>
-                    <fields>
-                        <field>
-                            <name>ro_run0_count4</name>
-                            <msb>10</msb>
-                            <bitRange>[10:0]</bitRange>
-                            <lsb>0</lsb>
-                        </field>
-                    </fields>
-                </register>
-                <register>
-                    <name>RO_RUN0_COUNT5</name>
-                    <description><![CDATA[Count of sequence length 5 runs seen in the past window]]></description>
-                    <addressOffset>0x0068</addressOffset>
-                    <resetValue>0x00</resetValue>
-                    <size>32</size>
-                    <fields>
-                        <field>
-                            <name>ro_run0_count5</name>
-                            <msb>10</msb>
-                            <bitRange>[10:0]</bitRange>
-                            <lsb>0</lsb>
-                        </field>
-                    </fields>
-                </register>
-                <register>
-                    <name>RO_RUN1_CTRL</name>
-                    <addressOffset>0x006c</addressOffset>
-                    <resetValue>0x3ff</resetValue>
-                    <size>32</size>
-                    <fields>
-                        <field>
-                            <name>window</name>
-                            <msb>10</msb>
-                            <bitRange>[10:0]</bitRange>
-                            <lsb>0</lsb>
-                            <description><![CDATA[Number of samples over which to measure. Must be less than 2047, or else
-undefined behavior occurs]]></description>
-                        </field>
-                    </fields>
-                </register>
-                <register>
-                    <name>RO_RUN1_FRESH</name>
-                    <description><![CDATA[The current data corresponding to a runlength of (bitposition +1) has been
-updated at least once since the last readout of any register]]></description>
-                    <addressOffset>0x0070</addressOffset>
-                    <resetValue>0x00</resetValue>
-                    <size>32</size>
-                    <fields>
-                        <field>
-                            <name>ro_run1_fresh</name>
-                            <msb>4</msb>
-                            <bitRange>[4:0]</bitRange>
-                            <lsb>0</lsb>
-                        </field>
-                    </fields>
-                </register>
-                <register>
-                    <name>RO_RUN1_COUNT1</name>
-                    <description><![CDATA[Count of sequence length 1 runs seen in the past window]]></description>
-                    <addressOffset>0x0074</addressOffset>
-                    <resetValue>0x00</resetValue>
-                    <size>32</size>
-                    <fields>
-                        <field>
-                            <name>ro_run1_count1</name>
-                            <msb>10</msb>
-                            <bitRange>[10:0]</bitRange>
-                            <lsb>0</lsb>
-                        </field>
-                    </fields>
-                </register>
-                <register>
-                    <name>RO_RUN1_COUNT2</name>
-                    <description><![CDATA[Count of sequence length 2 runs seen in the past window]]></description>
-                    <addressOffset>0x0078</addressOffset>
-                    <resetValue>0x00</resetValue>
-                    <size>32</size>
-                    <fields>
-                        <field>
-                            <name>ro_run1_count2</name>
-                            <msb>10</msb>
-                            <bitRange>[10:0]</bitRange>
-                            <lsb>0</lsb>
-                        </field>
-                    </fields>
-                </register>
-                <register>
-                    <name>RO_RUN1_COUNT3</name>
-                    <description><![CDATA[Count of sequence length 3 runs seen in the past window]]></description>
-                    <addressOffset>0x007c</addressOffset>
-                    <resetValue>0x00</resetValue>
-                    <size>32</size>
-                    <fields>
-                        <field>
-                            <name>ro_run1_count3</name>
-                            <msb>10</msb>
-                            <bitRange>[10:0]</bitRange>
-                            <lsb>0</lsb>
-                        </field>
-                    </fields>
-                </register>
-                <register>
-                    <name>RO_RUN1_COUNT4</name>
-                    <description><![CDATA[Count of sequence length 4 runs seen in the past window]]></description>
-                    <addressOffset>0x0080</addressOffset>
-                    <resetValue>0x00</resetValue>
-                    <size>32</size>
-                    <fields>
-                        <field>
-                            <name>ro_run1_count4</name>
-                            <msb>10</msb>
-                            <bitRange>[10:0]</bitRange>
-                            <lsb>0</lsb>
-                        </field>
-                    </fields>
-                </register>
-                <register>
-                    <name>RO_RUN1_COUNT5</name>
-                    <description><![CDATA[Count of sequence length 5 runs seen in the past window]]></description>
-                    <addressOffset>0x0084</addressOffset>
-                    <resetValue>0x00</resetValue>
-                    <size>32</size>
-                    <fields>
-                        <field>
-                            <name>ro_run1_count5</name>
-                            <msb>10</msb>
-                            <bitRange>[10:0]</bitRange>
-                            <lsb>0</lsb>
-                        </field>
-                    </fields>
-                </register>
-                <register>
-                    <name>RO_RUN2_CTRL</name>
-                    <addressOffset>0x0088</addressOffset>
-                    <resetValue>0x3ff</resetValue>
-                    <size>32</size>
-                    <fields>
-                        <field>
-                            <name>window</name>
-                            <msb>10</msb>
-                            <bitRange>[10:0]</bitRange>
-                            <lsb>0</lsb>
-                            <description><![CDATA[Number of samples over which to measure. Must be less than 2047, or else
-undefined behavior occurs]]></description>
-                        </field>
-                    </fields>
-                </register>
-                <register>
-                    <name>RO_RUN2_FRESH</name>
-                    <description><![CDATA[The current data corresponding to a runlength of (bitposition +1) has been
-updated at least once since the last readout of any register]]></description>
-                    <addressOffset>0x008c</addressOffset>
-                    <resetValue>0x00</resetValue>
-                    <size>32</size>
-                    <fields>
-                        <field>
-                            <name>ro_run2_fresh</name>
-                            <msb>4</msb>
-                            <bitRange>[4:0]</bitRange>
-                            <lsb>0</lsb>
-                        </field>
-                    </fields>
-                </register>
-                <register>
-                    <name>RO_RUN2_COUNT1</name>
-                    <description><![CDATA[Count of sequence length 1 runs seen in the past window]]></description>
-                    <addressOffset>0x0090</addressOffset>
-                    <resetValue>0x00</resetValue>
-                    <size>32</size>
-                    <fields>
-                        <field>
-                            <name>ro_run2_count1</name>
-                            <msb>10</msb>
-                            <bitRange>[10:0]</bitRange>
-                            <lsb>0</lsb>
-                        </field>
-                    </fields>
-                </register>
-                <register>
-                    <name>RO_RUN2_COUNT2</name>
-                    <description><![CDATA[Count of sequence length 2 runs seen in the past window]]></description>
-                    <addressOffset>0x0094</addressOffset>
-                    <resetValue>0x00</resetValue>
-                    <size>32</size>
-                    <fields>
-                        <field>
-                            <name>ro_run2_count2</name>
-                            <msb>10</msb>
-                            <bitRange>[10:0]</bitRange>
-                            <lsb>0</lsb>
-                        </field>
-                    </fields>
-                </register>
-                <register>
-                    <name>RO_RUN2_COUNT3</name>
-                    <description><![CDATA[Count of sequence length 3 runs seen in the past window]]></description>
-                    <addressOffset>0x0098</addressOffset>
-                    <resetValue>0x00</resetValue>
-                    <size>32</size>
-                    <fields>
-                        <field>
-                            <name>ro_run2_count3</name>
-                            <msb>10</msb>
-                            <bitRange>[10:0]</bitRange>
-                            <lsb>0</lsb>
-                        </field>
-                    </fields>
-                </register>
-                <register>
-                    <name>RO_RUN2_COUNT4</name>
-                    <description><![CDATA[Count of sequence length 4 runs seen in the past window]]></description>
-                    <addressOffset>0x009c</addressOffset>
-                    <resetValue>0x00</resetValue>
-                    <size>32</size>
-                    <fields>
-                        <field>
-                            <name>ro_run2_count4</name>
-                            <msb>10</msb>
-                            <bitRange>[10:0]</bitRange>
-                            <lsb>0</lsb>
-                        </field>
-                    </fields>
-                </register>
-                <register>
-                    <name>RO_RUN2_COUNT5</name>
-                    <description><![CDATA[Count of sequence length 5 runs seen in the past window]]></description>
-                    <addressOffset>0x00a0</addressOffset>
-                    <resetValue>0x00</resetValue>
-                    <size>32</size>
-                    <fields>
-                        <field>
-                            <name>ro_run2_count5</name>
-                            <msb>10</msb>
-                            <bitRange>[10:0]</bitRange>
-                            <lsb>0</lsb>
-                        </field>
-                    </fields>
-                </register>
-                <register>
-                    <name>RO_RUN3_CTRL</name>
-                    <addressOffset>0x00a4</addressOffset>
-                    <resetValue>0x3ff</resetValue>
-                    <size>32</size>
-                    <fields>
-                        <field>
-                            <name>window</name>
-                            <msb>10</msb>
-                            <bitRange>[10:0]</bitRange>
-                            <lsb>0</lsb>
-                            <description><![CDATA[Number of samples over which to measure. Must be less than 2047, or else
-undefined behavior occurs]]></description>
-                        </field>
-                    </fields>
-                </register>
-                <register>
-                    <name>RO_RUN3_FRESH</name>
-                    <description><![CDATA[The current data corresponding to a runlength of (bitposition +1) has been
-updated at least once since the last readout of any register]]></description>
-                    <addressOffset>0x00a8</addressOffset>
-                    <resetValue>0x00</resetValue>
-                    <size>32</size>
-                    <fields>
-                        <field>
-                            <name>ro_run3_fresh</name>
-                            <msb>4</msb>
-                            <bitRange>[4:0]</bitRange>
-                            <lsb>0</lsb>
-                        </field>
-                    </fields>
-                </register>
-                <register>
-                    <name>RO_RUN3_COUNT1</name>
-                    <description><![CDATA[Count of sequence length 1 runs seen in the past window]]></description>
-                    <addressOffset>0x00ac</addressOffset>
-                    <resetValue>0x00</resetValue>
-                    <size>32</size>
-                    <fields>
-                        <field>
-                            <name>ro_run3_count1</name>
-                            <msb>10</msb>
-                            <bitRange>[10:0]</bitRange>
-                            <lsb>0</lsb>
-                        </field>
-                    </fields>
-                </register>
-                <register>
-                    <name>RO_RUN3_COUNT2</name>
-                    <description><![CDATA[Count of sequence length 2 runs seen in the past window]]></description>
-                    <addressOffset>0x00b0</addressOffset>
-                    <resetValue>0x00</resetValue>
-                    <size>32</size>
-                    <fields>
-                        <field>
-                            <name>ro_run3_count2</name>
-                            <msb>10</msb>
-                            <bitRange>[10:0]</bitRange>
-                            <lsb>0</lsb>
-                        </field>
-                    </fields>
-                </register>
-                <register>
-                    <name>RO_RUN3_COUNT3</name>
-                    <description><![CDATA[Count of sequence length 3 runs seen in the past window]]></description>
-                    <addressOffset>0x00b4</addressOffset>
-                    <resetValue>0x00</resetValue>
-                    <size>32</size>
-                    <fields>
-                        <field>
-                            <name>ro_run3_count3</name>
-                            <msb>10</msb>
-                            <bitRange>[10:0]</bitRange>
-                            <lsb>0</lsb>
-                        </field>
-                    </fields>
-                </register>
-                <register>
-                    <name>RO_RUN3_COUNT4</name>
-                    <description><![CDATA[Count of sequence length 4 runs seen in the past window]]></description>
-                    <addressOffset>0x00b8</addressOffset>
-                    <resetValue>0x00</resetValue>
-                    <size>32</size>
-                    <fields>
-                        <field>
-                            <name>ro_run3_count4</name>
-                            <msb>10</msb>
-                            <bitRange>[10:0]</bitRange>
-                            <lsb>0</lsb>
-                        </field>
-                    </fields>
-                </register>
-                <register>
-                    <name>RO_RUN3_COUNT5</name>
-                    <description><![CDATA[Count of sequence length 5 runs seen in the past window]]></description>
-                    <addressOffset>0x00bc</addressOffset>
-                    <resetValue>0x00</resetValue>
-                    <size>32</size>
-                    <fields>
-                        <field>
-                            <name>ro_run3_count5</name>
-                            <msb>10</msb>
-                            <bitRange>[10:0]</bitRange>
-                            <lsb>0</lsb>
-                        </field>
-                    </fields>
-                </register>
-                <register>
-                    <name>AV_EXCURSION0_CTRL</name>
-                    <addressOffset>0x00c0</addressOffset>
-                    <resetValue>0x190140</resetValue>
-                    <size>32</size>
-                    <fields>
-                        <field>
-                            <name>cutoff</name>
-                            <msb>11</msb>
-                            <bitRange>[11:0]</bitRange>
-                            <lsb>0</lsb>
-                            <description><![CDATA[Minimum excursion required to pass]]></description>
-                        </field>
-                        <field>
-                            <name>reset</name>
-                            <msb>12</msb>
-                            <bitRange>[12:12]</bitRange>
-                            <lsb>12</lsb>
-                            <description><![CDATA[Write `1` to reset the system, including any error flags]]></description>
-                        </field>
-                        <field>
-                            <name>window</name>
-                            <msb>31</msb>
-                            <bitRange>[31:13]</bitRange>
-                            <lsb>13</lsb>
-                            <description><![CDATA[Number of samples over which to measure]]></description>
-                        </field>
-                    </fields>
-                </register>
-                <register>
-                    <name>AV_EXCURSION0_STAT</name>
-                    <addressOffset>0x00c4</addressOffset>
-                    <resetValue>0x00</resetValue>
-                    <size>32</size>
-                    <fields>
-                        <field>
-                            <name>min</name>
-                            <msb>11</msb>
-                            <bitRange>[11:0]</bitRange>
-                            <lsb>0</lsb>
-                            <description><![CDATA[Minimum of last window]]></description>
-                        </field>
-                        <field>
-                            <name>max</name>
-                            <msb>23</msb>
-                            <bitRange>[23:12]</bitRange>
-                            <lsb>12</lsb>
-                            <description><![CDATA[Maximum of last window]]></description>
-                        </field>
-                    </fields>
-                </register>
-                <register>
-                    <name>AV_EXCURSION0_LAST_ERR</name>
-                    <addressOffset>0x00c8</addressOffset>
-                    <resetValue>0x00</resetValue>
-                    <size>32</size>
-                    <fields>
-                        <field>
-                            <name>min</name>
-                            <msb>11</msb>
-                            <bitRange>[11:0]</bitRange>
-                            <lsb>0</lsb>
-                            <description><![CDATA[Minimum of last error window]]></description>
-                        </field>
-                        <field>
-                            <name>max</name>
-                            <msb>23</msb>
-                            <bitRange>[23:12]</bitRange>
-                            <lsb>12</lsb>
-                            <description><![CDATA[Maximum of last error window]]></description>
-                        </field>
-                    </fields>
-                </register>
-                <register>
-                    <name>AV_EXCURSION1_CTRL</name>
-                    <addressOffset>0x00cc</addressOffset>
-                    <resetValue>0x190140</resetValue>
-                    <size>32</size>
-                    <fields>
-                        <field>
-                            <name>cutoff</name>
-                            <msb>11</msb>
-                            <bitRange>[11:0]</bitRange>
-                            <lsb>0</lsb>
-                            <description><![CDATA[Minimum excursion required to pass]]></description>
-                        </field>
-                        <field>
-                            <name>reset</name>
-                            <msb>12</msb>
-                            <bitRange>[12:12]</bitRange>
-                            <lsb>12</lsb>
-                            <description><![CDATA[Write `1` to reset the system, including any error flags]]></description>
-                        </field>
-                        <field>
-                            <name>window</name>
-                            <msb>31</msb>
-                            <bitRange>[31:13]</bitRange>
-                            <lsb>13</lsb>
-                            <description><![CDATA[Number of samples over which to measure]]></description>
-                        </field>
-                    </fields>
-                </register>
-                <register>
-                    <name>AV_EXCURSION1_STAT</name>
-                    <addressOffset>0x00d0</addressOffset>
-                    <resetValue>0x00</resetValue>
-                    <size>32</size>
-                    <fields>
-                        <field>
-                            <name>min</name>
-                            <msb>11</msb>
-                            <bitRange>[11:0]</bitRange>
-                            <lsb>0</lsb>
-                            <description><![CDATA[Minimum of last window]]></description>
-                        </field>
-                        <field>
-                            <name>max</name>
-                            <msb>23</msb>
-                            <bitRange>[23:12]</bitRange>
-                            <lsb>12</lsb>
-                            <description><![CDATA[Maximum of last window]]></description>
-                        </field>
-                    </fields>
-                </register>
-                <register>
-                    <name>AV_EXCURSION1_LAST_ERR</name>
-                    <addressOffset>0x00d4</addressOffset>
-                    <resetValue>0x00</resetValue>
-                    <size>32</size>
-                    <fields>
-                        <field>
-                            <name>min</name>
-                            <msb>11</msb>
-                            <bitRange>[11:0]</bitRange>
-                            <lsb>0</lsb>
-                            <description><![CDATA[Minimum of last error window]]></description>
-                        </field>
-                        <field>
-                            <name>max</name>
-                            <msb>23</msb>
-                            <bitRange>[23:12]</bitRange>
-                            <lsb>12</lsb>
-                            <description><![CDATA[Maximum of last error window]]></description>
-                        </field>
-                    </fields>
-                </register>
-                <register>
-                    <name>READY</name>
-                    <addressOffset>0x00d8</addressOffset>
-                    <resetValue>0x00</resetValue>
-                    <size>32</size>
-                    <fields>
-                        <field>
-                            <name>av_excursion</name>
-                            <msb>1</msb>
-                            <bitRange>[1:0]</bitRange>
-                            <lsb>0</lsb>
-                            <description><![CDATA[ready bits from the excursion test]]></description>
-                        </field>
-                        <field>
-                            <name>av_adaprop</name>
-                            <msb>3</msb>
-                            <bitRange>[3:2]</bitRange>
-                            <lsb>2</lsb>
-                            <description><![CDATA[ready bits from the adaptive proportion test]]></description>
-                        </field>
-                        <field>
-                            <name>ro_adaprop</name>
-                            <msb>7</msb>
-                            <bitRange>[7:4]</bitRange>
-                            <lsb>4</lsb>
-                            <description><![CDATA[ready bits from the adaptive proportion test]]></description>
-                        </field>
-                    </fields>
-                </register>
-                <register>
-                    <name>EV_STATUS</name>
-                    <description><![CDATA[Triggered by a failure in the avalanche generator core 1 on-line excursion test]]></description>
-                    <addressOffset>0x00dc</addressOffset>
-                    <resetValue>0x00</resetValue>
-                    <size>32</size>
-                    <fields>
-                        <field>
-                            <name>avail</name>
-                            <msb>0</msb>
-                            <bitRange>[0:0]</bitRange>
-                            <lsb>0</lsb>
-                            <description><![CDATA[Level of the ``avail`` event]]></description>
-                        </field>
-                        <field>
-                            <name>error</name>
-                            <msb>1</msb>
-                            <bitRange>[1:1]</bitRange>
-                            <lsb>1</lsb>
-                            <description><![CDATA[Level of the ``error`` event]]></description>
-                        </field>
-                        <field>
-                            <name>health</name>
-                            <msb>2</msb>
-                            <bitRange>[2:2]</bitRange>
-                            <lsb>2</lsb>
-                            <description><![CDATA[Level of the ``health`` event]]></description>
-                        </field>
-                        <field>
-                            <name>excursion0</name>
-                            <msb>3</msb>
-                            <bitRange>[3:3]</bitRange>
-                            <lsb>3</lsb>
-                            <description><![CDATA[Level of the ``excursion0`` event]]></description>
-                        </field>
-                        <field>
-                            <name>excursion1</name>
-                            <msb>4</msb>
-                            <bitRange>[4:4]</bitRange>
-                            <lsb>4</lsb>
-                            <description><![CDATA[Level of the ``excursion1`` event]]></description>
-                        </field>
-                    </fields>
-                </register>
-                <register>
-                    <name>EV_PENDING</name>
-                    <description><![CDATA[Triggered by a failure in the avalanche generator core 1 on-line excursion test]]></description>
-                    <addressOffset>0x00e0</addressOffset>
-                    <resetValue>0x00</resetValue>
-                    <size>32</size>
-                    <fields>
-                        <field>
-                            <name>avail</name>
-                            <msb>0</msb>
-                            <bitRange>[0:0]</bitRange>
-                            <lsb>0</lsb>
-                            <description><![CDATA[Triggered anytime there is data available on the server interface]]></description>
-                        </field>
-                        <field>
-                            <name>error</name>
-                            <msb>1</msb>
-                            <bitRange>[1:1]</bitRange>
-                            <lsb>1</lsb>
-                            <description><![CDATA[Triggered whenever an error condition first occurs on the server interface]]></description>
-                        </field>
-                        <field>
-                            <name>health</name>
-                            <msb>2</msb>
-                            <bitRange>[2:2]</bitRange>
-                            <lsb>2</lsb>
-                            <description><![CDATA[Triggered whenever a health event first occurs]]></description>
-                        </field>
-                        <field>
-                            <name>excursion0</name>
-                            <msb>3</msb>
-                            <bitRange>[3:3]</bitRange>
-                            <lsb>3</lsb>
-                            <description><![CDATA[Triggered by a failure in the avalanche generator core 0 on-line excursion test]]></description>
-                        </field>
-                        <field>
-                            <name>excursion1</name>
-                            <msb>4</msb>
-                            <bitRange>[4:4]</bitRange>
-                            <lsb>4</lsb>
-                            <description><![CDATA[Triggered by a failure in the avalanche generator core 1 on-line excursion test]]></description>
-                        </field>
-                    </fields>
-                </register>
-                <register>
-                    <name>EV_ENABLE</name>
-                    <description><![CDATA[Triggered by a failure in the avalanche generator core 1 on-line excursion test]]></description>
-                    <addressOffset>0x00e4</addressOffset>
-                    <resetValue>0x00</resetValue>
-                    <size>32</size>
-                    <fields>
-                        <field>
-                            <name>avail</name>
-                            <msb>0</msb>
-                            <bitRange>[0:0]</bitRange>
-                            <lsb>0</lsb>
-                            <description><![CDATA[Write a ``1`` to enable the ``avail`` Event]]></description>
-                        </field>
-                        <field>
-                            <name>error</name>
-                            <msb>1</msb>
-                            <bitRange>[1:1]</bitRange>
-                            <lsb>1</lsb>
-                            <description><![CDATA[Write a ``1`` to enable the ``error`` Event]]></description>
-                        </field>
-                        <field>
-                            <name>health</name>
-                            <msb>2</msb>
-                            <bitRange>[2:2]</bitRange>
-                            <lsb>2</lsb>
-                            <description><![CDATA[Write a ``1`` to enable the ``health`` Event]]></description>
-                        </field>
-                        <field>
-                            <name>excursion0</name>
-                            <msb>3</msb>
-                            <bitRange>[3:3]</bitRange>
-                            <lsb>3</lsb>
-                            <description><![CDATA[Write a ``1`` to enable the ``excursion0`` Event]]></description>
-                        </field>
-                        <field>
-                            <name>excursion1</name>
-                            <msb>4</msb>
-                            <bitRange>[4:4]</bitRange>
-                            <lsb>4</lsb>
-                            <description><![CDATA[Write a ``1`` to enable the ``excursion1`` Event]]></description>
-                        </field>
-                    </fields>
-                </register>
-                <register>
-                    <name>CHACHA</name>
-                    <addressOffset>0x00e8</addressOffset>
-                    <resetValue>0x100c8002</resetValue>
-                    <size>32</size>
-                    <fields>
-                        <field>
-                            <name>reseed_interval</name>
-                            <msb>11</msb>
-                            <bitRange>[11:0]</bitRange>
-                            <lsb>0</lsb>
-                            <description><![CDATA[How many ChaCha blocks to generate before automatically rotating the key pool]]></description>
-                        </field>
-                        <field>
-                            <name>selfmix_interval</name>
-                            <msb>27</msb>
-                            <bitRange>[27:12]</bitRange>
-                            <lsb>12</lsb>
-                            <description><![CDATA[How many sysclk cycles in between automatic round advancement (adjust to reduce
-standby power)]]></description>
-                        </field>
-                        <field>
-                            <name>selfmix_ena</name>
-                            <msb>28</msb>
-                            <bitRange>[28:28]</bitRange>
-                            <lsb>28</lsb>
-                            <description><![CDATA[Enable self mixing feature]]></description>
-                        </field>
-                    </fields>
-                </register>
-                <register>
-                    <name>SEED</name>
-                    <description><![CDATA[Extra data to be rotated into the seed pool. This is supplemental to the
-automatically seeded TRNG data. Data is committed to the pool immediately upon
-write.]]></description>
-                    <addressOffset>0x00ec</addressOffset>
-                    <resetValue>0x00</resetValue>
-                    <size>32</size>
-                    <fields>
-                        <field>
-                            <name>seed</name>
-                            <msb>31</msb>
-                            <bitRange>[31:0]</bitRange>
-                            <lsb>0</lsb>
-                        </field>
-                    </fields>
-                </register>
-                <register>
-                    <name>URANDOM</name>
-                    <description><![CDATA[Unlimited random numbers, output from the ChaCha conditioner. Generally, you
-want to use this.]]></description>
-                    <addressOffset>0x00f0</addressOffset>
-                    <resetValue>0x00</resetValue>
-                    <size>32</size>
-                    <fields>
-                        <field>
-                            <name>urandom</name>
-                            <msb>31</msb>
-                            <bitRange>[31:0]</bitRange>
-                            <lsb>0</lsb>
-                        </field>
-                    </fields>
-                </register>
-                <register>
-                    <name>URANDOM_VALID</name>
-                    <description><![CDATA[Set when `urandom` is valid. Always check before taking `urandom`]]></description>
-                    <addressOffset>0x00f4</addressOffset>
-                    <resetValue>0x00</resetValue>
-                    <size>32</size>
-                    <fields>
-                        <field>
-                            <name>urandom_valid</name>
-                            <msb>0</msb>
-                            <bitRange>[0:0]</bitRange>
-                            <lsb>0</lsb>
-                        </field>
-                    </fields>
-                </register>
-                <register>
-                    <name>TEST</name>
-                    <addressOffset>0x00f8</addressOffset>
-                    <resetValue>0x00</resetValue>
-                    <size>32</size>
-                    <fields>
-                        <field>
-                            <name>simultaneous</name>
-                            <msb>0</msb>
-                            <bitRange>[0:0]</bitRange>
-                            <lsb>0</lsb>
-                            <description><![CDATA[Force a simultaneous advance of kernel/user urandom. Used to exercise a corner
-case in testing. Not harmful in production, just wasteful.]]></description>
-                        </field>
-                    </fields>
-                </register>
-            </registers>
-            <addressBlock>
-                <offset>0</offset>
-                <size>0xfc</size>
-                <usage>registers</usage>
-            </addressBlock>
-            <interrupt>
-                <name>trng_server</name>
-                <value>14</value>
-            </interrupt>
-        </peripheral>
-        <peripheral>
-            <name>TRNG</name>
-            <baseAddress>0xF001D000</baseAddress>
-            <groupName>TRNG</groupName>
-            <registers>
-                <register>
-                    <name>XADC_TEMPERATURE</name>
-                    <description><![CDATA[Raw Temperature value from XADC.
-
-Temperature (C) = ``Value`` x 503.975 / 4096 - 273.15.]]></description>
-                    <addressOffset>0x0000</addressOffset>
-=======
-                <register>
-                    <name>NIST_RO_STAT2</name>
-                    <addressOffset>0x002c</addressOffset>
->>>>>>> d791548b
                     <resetValue>0x00</resetValue>
                     <size>32</size>
                     <fields>
