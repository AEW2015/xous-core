[package]
name = "pddb"
version = "0.1.0"
authors = ["bunnie <bunnie@kosagi.com>"]
edition = "2018"
description = "Plausibly Deniable Database"

# Dependency policy: fully specify dependencies to the minor version number
[dependencies]
bitflags = {version = "1"}
xous = { path = "../../xous-rs" }
xous-ipc = { path = "../../xous-ipc" }
log-server = { path = "../log-server" }
ticktimer-server = { path = "../ticktimer-server" }
xous-names = { path = "../xous-names" }
log = "0.4.14"
num-derive = {version = "0.3.3", default-features = false}
num-traits = {version = "0.2.14", default-features = false}
susres = {path = "../susres"}
rkyv = {version = "0.4.3", features = ["const_generics"], default-features = false}
trng = {path = "../trng"}
spinor = {path = "../spinor"}
aes = {path="../aes"}
root-keys = {path="../root-keys"}
cipher = "0.4.2"
bitfield = "0.13.2"
<<<<<<< HEAD
aes-gcm-siv = "0.10.3" #"0.11.0-pre" # necessary to break zeroize dependency deadlock on ecdsa crate
=======
#aes-gcm-siv = {version = "0.10.3", default-features = false, features = ["alloc"]}
aes-gcm-siv = {git="https://github.com/rozbb/AEADs.git", branch="update-cipher"}
>>>>>>> 001653f1
llio = {path="../llio"}
subtle = {version = "2.4.1", default-features = false}
tts-frontend = {path="../tts"}

# passwords
sha2 = {path = "../engine-sha512"}
digest = "0.9.0"
hkdf = "0.11.0"
zeroize = "1.3.0"
zeroize_derive = "1.1.0"

# bcrypt
blowfish = { version = "0.9.1", features = ["bcrypt"] }

# UX (for password entry and notifications)
gam = {path="../gam"}
locales = {path = "../../locales"}
modals = {path="../modals"}

[target.'cfg(not(any(windows,unix)))'.dependencies]
utralib = { path = "../../utralib"}

[target.'cfg(any(windows,unix))'.dependencies]
rand = "0.7.3"
rand_chacha = "0.3.1"

[features]
# when selected, physical disk addresses are set to 64 bits, otherwise, they are 32 bits.
# 32 bit addressing is recommended for Precursor, as its disk is only 128MiB and it has limited RAM for bookkeeping.
u64_pa = []
# selecting mbbb employs a "make before break" update on the page table. This minimizes risk of corruption of
# the page table when being updated in the case of a power loss, in exchange for more than doubling the time it
# takes to update the page table.
mbbb = []
# selecting deterministic makes the allocation and page replacement algorithms deterministic. normally we don't want
# this but it's helpful for debugging.
deterministic = []
# this flag adds CI tests to the build
ci = []
# this feature is for text-to-speech support
tts = []
# support migration type 1, from version 00.00.01.01 -> 00.00.02.01
migration1 = []
# hazardous debug flag decorates any debug paths that might accidentally leak key material
hazardous-debug = []
default = ["mbbb", "migration1"]<|MERGE_RESOLUTION|>--- conflicted
+++ resolved
@@ -24,12 +24,8 @@
 root-keys = {path="../root-keys"}
 cipher = "0.4.2"
 bitfield = "0.13.2"
-<<<<<<< HEAD
-aes-gcm-siv = "0.10.3" #"0.11.0-pre" # necessary to break zeroize dependency deadlock on ecdsa crate
-=======
 #aes-gcm-siv = {version = "0.10.3", default-features = false, features = ["alloc"]}
 aes-gcm-siv = {git="https://github.com/rozbb/AEADs.git", branch="update-cipher"}
->>>>>>> 001653f1
 llio = {path="../llio"}
 subtle = {version = "2.4.1", default-features = false}
 tts-frontend = {path="../tts"}
