--- conflicted
+++ resolved
@@ -29,13 +29,6 @@
   "services/dns",
   "services/modals",
   "services/usb-device-xous",
-<<<<<<< HEAD
-  "apps/ball",
-  "apps/hello",
-  "apps/repl",
-  "apps/vault",
-=======
->>>>>>> 0c450839
 ]
 members = [
   "xous-ipc",
