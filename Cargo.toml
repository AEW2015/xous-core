--- conflicted
+++ resolved
@@ -35,11 +35,8 @@
   "services/net",
   "services/dns",
   "services/modals",
-<<<<<<< HEAD
   "services/websocket",
-=======
   "services/usb-device-xous",
->>>>>>> 3bfdc238
   "apps/ball",
   "apps/hello",
   "apps/repl",
